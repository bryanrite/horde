--- conflicted
+++ resolved
@@ -57,12 +57,8 @@
 
     /**
      */
-<<<<<<< HEAD
     public $version = 'H4 (5.1-git)';
-=======
-    public $version = 'H4 (5.0.14-git)';
-
->>>>>>> 4e89a2c0
+
     /**
      * Cached values to add to the session after authentication.
      *
