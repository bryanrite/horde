<?xml version="1.0" encoding="UTF-8"?>
<package packagerversion="1.9.2" version="2.0" xmlns="http://pear.php.net/dtd/package-2.0" xmlns:tasks="http://pear.php.net/dtd/tasks-1.0" xmlns:xsi="http://www.w3.org/2001/XMLSchema-instance" xsi:schemaLocation="http://pear.php.net/dtd/tasks-1.0 http://pear.php.net/dtd/tasks-1.0.xsd http://pear.php.net/dtd/package-2.0 http://pear.php.net/dtd/package-2.0.xsd">
 <name>imp</name>
 <channel>pear.horde.org</channel>
 <summary>A web based webmail system</summary>
 <description>IMP, the Internet Mail Program, is one of the most popular and widely deployed open source webmail applications in the world. It allows universal, web-based access to IMAP and POP3 mail servers and provides Ajax, mobile and traditional interfaces with a rich range of features normally found only in desktop email clients.</description>
 <lead>
  <name>Michael Slusarz</name>
  <user>slusarz</user>
  <email>slusarz@horde.org</email>
  <active>yes</active>
 </lead>
 <lead>
  <name>Jan Schneider</name>
  <user>jan</user>
  <email>jan@horde.org</email>
  <active>yes</active>
 </lead>
 <lead>
  <name>Chuck Hagenbuch</name>
  <user>chuck</user>
  <email>chuck@horde.org</email>
  <active>yes</active>
 </lead>
<<<<<<< HEAD
 <date>2011-03-23</date>
 <time>00:16:57</time>
=======
 <date>2011-03-22</date>
 <time>15:44:16</time>
>>>>>>> 0d779190
 <version>
  <release>5.0.0RC2</release>
  <api>5.0.0</api>
 </version>
 <stability>
  <release>beta</release>
  <api>beta</api>
 </stability>
 <license uri="http://www.gnu.org/licenses/gpl.html">GPL</license>
 <notes>
<<<<<<< HEAD
* 
=======
* First release candidate for Horde 4.
* [mms] All views now honor 'initial_page' preference.
* [mms] Fix loading virtual folder as initial page in standard view (Bug #9696).
* [mms] Fix upgrading virtual folders from IMP 4 (Bug #9692).
* [mms] Fix editing the size search criteria.
* [mms] Optimize importing messages from mbox file.
* [mms] Fix deletion from Virtual Inbox in standard view (Bug #9686).
* [mms] Fix loading virtual folders from drop-down folder list (Bug #9687).
* [mms] Fix thread sort by newest messages first (Bug #9685).
* [mms] Add ability to import/download mailboxes in dynamic view.
* [jan] Remove application tabs from AJAX interface (Bug #9679).
* [mms] Move all portal rendering code to Horde.
* [mms] Fix flag display in message list in traditional view (Bug #9673).
>>>>>>> 0d779190
 </notes>
 <contents>
  <dir baseinstalldir="/" name="/">
   <dir name="bin">
    <file name="bounce_spam" role="script" />
    <file name="query_imap_cache" role="script" />
   </dir> <!-- /bin -->
   <dir name="config">
    <file name="backends.php" role="horde" />
    <file name="conf.xml" role="horde" />
    <file name="filter.txt.dist" role="horde" />
    <file name="hooks.php.dist" role="horde" />
    <file name="menu.php.dist" role="horde" />
    <file name="mime_drivers.php" role="horde" />
    <file name="prefs.php" role="horde" />
   </dir> <!-- /config -->
   <dir name="docs">
    <file name="CHANGES" role="horde" />
    <file name="CREDITS" role="horde" />
    <file name="INSTALL" role="horde" />
    <file name="RELEASE_NOTES" role="horde" />
    <file name="RFCS" role="horde" />
    <file name="UPGRADING" role="horde" />
   </dir> <!-- /docs -->
   <dir name="js">
    <file name="acl.js" role="horde" />
    <file name="compose-base.js" role="horde" />
    <file name="compose-dimp.js" role="horde" />
    <file name="compose.js" role="horde" />
    <file name="contacts.js" role="horde" />
    <file name="dialog.js" role="horde" />
    <file name="dimpbase.js" role="horde" />
    <file name="dimpcore.js" role="horde" />
    <file name="flagprefs.js" role="horde" />
    <file name="folderprefs.js" role="horde" />
    <file name="folders.js" role="horde" />
    <file name="imp.js" role="horde" />
    <file name="login.js" role="horde" />
    <file name="mailbox-dimp.js" role="horde" />
    <file name="mailbox.js" role="horde" />
    <file name="message-dimp.js" role="horde" />
    <file name="message.js" role="horde" />
    <file name="mobile.js" role="horde" />
    <file name="search.js" role="horde" />
    <file name="searchesprefs.js" role="horde" />
    <file name="signaturehtml.js" role="horde" />
    <file name="viewport.js" role="horde" />
   </dir> <!-- /js -->
   <dir name="lib">
    <dir name="Ajax">
     <dir name="Imple">
      <file name="ContactAutoCompleter.php" role="horde" />
      <file name="PassphraseDialog.php" role="horde" />
     </dir> <!-- /lib/Ajax/Imple -->
     <file name="Application.php" role="horde" />
    </dir> <!-- /lib/Ajax -->
    <dir name="Block">
     <file name="Newmail.php" role="horde" />
     <file name="Summary.php" role="horde" />
    </dir> <!-- /lib/Block -->
    <dir name="Compose">
     <file name="Exception.php" role="horde" />
     <file name="Stationery.php" role="horde" />
    </dir> <!-- /lib/Compose -->
    <dir name="Crypt">
     <file name="Pgp.php" role="horde" />
     <file name="Smime.php" role="horde" />
    </dir> <!-- /lib/Crypt -->
    <dir name="Factory">
     <file name="AuthImap.php" role="horde" />
     <file name="Compose.php" role="horde" />
     <file name="Contents.php" role="horde" />
     <file name="Flags.php" role="horde" />
     <file name="Identity.php" role="horde" />
     <file name="Imap.php" role="horde" />
     <file name="Imaptree.php" role="horde" />
     <file name="Mail.php" role="horde" />
     <file name="Mailbox.php" role="horde" />
     <file name="MailboxList.php" role="horde" />
     <file name="MimeViewer.php" role="horde" />
     <file name="Pgp.php" role="horde" />
     <file name="Quota.php" role="horde" />
     <file name="Search.php" role="horde" />
     <file name="Sentmail.php" role="horde" />
     <file name="Smime.php" role="horde" />
    </dir> <!-- /lib/Factory -->
    <dir name="Flag">
     <dir name="Imap">
      <file name="Answered.php" role="horde" />
      <file name="Deleted.php" role="horde" />
      <file name="Draft.php" role="horde" />
      <file name="Flagged.php" role="horde" />
      <file name="Forwarded.php" role="horde" />
      <file name="Seen.php" role="horde" />
     </dir> <!-- /lib/Flag/Imap -->
     <dir name="System">
      <file name="Attachment.php" role="horde" />
      <file name="Encrypted.php" role="horde" />
      <file name="HighPriority.php" role="horde" />
      <file name="LowPriority.php" role="horde" />
      <file name="Personal.php" role="horde" />
      <file name="Signed.php" role="horde" />
      <file name="Unseen.php" role="horde" />
     </dir> <!-- /lib/Flag/System -->
     <file name="Base.php" role="horde" />
     <file name="Imap.php" role="horde" />
     <file name="System.php" role="horde" />
     <file name="User.php" role="horde" />
    </dir> <!-- /lib/Flag -->
    <dir name="Imap">
     <file name="Acl.php" role="horde" />
     <file name="Thread.php" role="horde" />
     <file name="Tree.php" role="horde" />
    </dir> <!-- /lib/Imap -->
    <dir name="LoginTasks">
     <dir name="SystemTask">
      <file name="GarbageCollection.php" role="horde" />
      <file name="Upgrade.php" role="horde" />
      <file name="UpgradeAuth.php" role="horde" />
     </dir> <!-- /lib/LoginTasks/SystemTask -->
     <dir name="Task">
      <file name="DeleteAttachmentsMonthly.php" role="horde" />
      <file name="DeleteSentmailMonthly.php" role="horde" />
      <file name="FilterOnLogin.php" role="horde" />
      <file name="PurgeSentmail.php" role="horde" />
      <file name="PurgeSpam.php" role="horde" />
      <file name="PurgeTrash.php" role="horde" />
      <file name="RecoverDraft.php" role="horde" />
      <file name="RenameSentmailMonthly.php" role="horde" />
     </dir> <!-- /lib/LoginTasks/Task -->
    </dir> <!-- /lib/LoginTasks -->
    <dir name="Mailbox">
     <dir name="List">
      <file name="Track.php" role="horde" />
     </dir> <!-- /lib/Mailbox/List -->
     <file name="List.php" role="horde" />
    </dir> <!-- /lib/Mailbox -->
    <dir name="Menu">
     <file name="Dimp.php" role="horde" />
    </dir> <!-- /lib/Menu -->
    <dir name="Mime">
     <dir name="Viewer">
      <file name="Alternative.php" role="horde" />
      <file name="Appledouble.php" role="horde" />
      <file name="Enriched.php" role="horde" />
      <file name="Html.php" role="horde" />
      <file name="Images.php" role="horde" />
      <file name="Itip.php" role="horde" />
      <file name="Mdn.php" role="horde" />
      <file name="Partial.php" role="horde" />
      <file name="Pdf.php" role="horde" />
      <file name="Pgp.php" role="horde" />
      <file name="Plain.php" role="horde" />
      <file name="Related.php" role="horde" />
      <file name="Rfc822.php" role="horde" />
      <file name="Smil.php" role="horde" />
      <file name="Smime.php" role="horde" />
      <file name="Status.php" role="horde" />
      <file name="Vcard.php" role="horde" />
      <file name="Zip.php" role="horde" />
     </dir> <!-- /lib/Mime/Viewer -->
    </dir> <!-- /lib/Mime -->
    <dir name="Notification">
     <dir name="Event">
      <file name="Status.php" role="horde" />
     </dir> <!-- /lib/Notification/Event -->
     <dir name="Handler">
      <dir name="Decorator">
       <file name="Imap.php" role="horde" />
      </dir> <!-- /lib/Notification/Handler/Decorator -->
     </dir> <!-- /lib/Notification/Handler -->
     <dir name="Listener">
      <file name="AjaxStatus.php" role="horde" />
     </dir> <!-- /lib/Notification/Listener -->
    </dir> <!-- /lib/Notification -->
    <dir name="Prefs">
     <file name="Identity.php" role="horde" />
     <file name="Ui.php" role="horde" />
    </dir> <!-- /lib/Prefs -->
    <dir name="Quota">
     <file name="Base.php" role="horde" />
     <file name="Command.php" role="horde" />
     <file name="Hook.php" role="horde" />
     <file name="Imap.php" role="horde" />
     <file name="Maildir.php" role="horde" />
     <file name="Mdaemon.php" role="horde" />
     <file name="Mercury32.php" role="horde" />
     <file name="Null.php" role="horde" />
     <file name="Sql.php" role="horde" />
    </dir> <!-- /lib/Quota -->
    <dir name="Search">
     <dir name="Element">
      <file name="Attachment.php" role="horde" />
      <file name="Bulk.php" role="horde" />
      <file name="Date.php" role="horde" />
      <file name="Flag.php" role="horde" />
      <file name="Header.php" role="horde" />
      <file name="Mailinglist.php" role="horde" />
      <file name="Or.php" role="horde" />
      <file name="Personal.php" role="horde" />
      <file name="Recipient.php" role="horde" />
      <file name="Size.php" role="horde" />
      <file name="Text.php" role="horde" />
      <file name="Within.php" role="horde" />
     </dir> <!-- /lib/Search/Element -->
     <dir name="Filter">
      <file name="Attachment.php" role="horde" />
      <file name="Builtin.php" role="horde" />
      <file name="Bulk.php" role="horde" />
      <file name="Mailinglist.php" role="horde" />
      <file name="Personal.php" role="horde" />
     </dir> <!-- /lib/Search/Filter -->
     <dir name="Vfolder">
      <file name="Builtin.php" role="horde" />
      <file name="Vinbox.php" role="horde" />
      <file name="Vtrash.php" role="horde" />
     </dir> <!-- /lib/Search/Vfolder -->
     <file name="Element.php" role="horde" />
     <file name="Filter.php" role="horde" />
     <file name="Query.php" role="horde" />
     <file name="Vfolder.php" role="horde" />
    </dir> <!-- /lib/Search -->
    <dir name="Sentmail">
     <file name="Base.php" role="horde" />
     <file name="Null.php" role="horde" />
     <file name="Sql.php" role="horde" />
    </dir> <!-- /lib/Sentmail -->
    <dir name="tests">
     <dir name="Imp">
      <dir name="fixtures">
       <file name="maildirsize" role="horde" />
      </dir> <!-- /lib/tests/Imp/fixtures -->
      <dir name="Stub">
       <file name="HtmlViewer.php" role="horde" />
      </dir> <!-- /lib/tests/Imp/Stub -->
      <dir name="Unit">
       <dir name="Mime">
        <dir name="Viewer">
         <file name="HtmlTest.php" role="horde" />
         <file name="ItipTest.php" role="horde" />
        </dir> <!-- /lib/tests/Imp/Unit/Mime/Viewer -->
       </dir> <!-- /lib/tests/Imp/Unit/Mime -->
       <file name="QuotaTest.php" role="horde" />
      </dir> <!-- /lib/tests/Imp/Unit -->
      <file name="AllTests.php" role="horde" />
      <file name="Autoload.php" role="horde" />
      <file name="phpunit.xml" role="horde" />
     </dir> <!-- /lib/tests/Imp -->
    </dir> <!-- /lib/tests -->
    <dir name="Tree">
     <file name="Flist.php" role="horde" />
    </dir> <!-- /lib/Tree -->
    <dir name="Ui">
     <file name="Compose.php" role="horde" />
     <file name="Editor.php" role="horde" />
     <file name="Folder.php" role="horde" />
     <file name="Headers.php" role="horde" />
     <file name="Imageview.php" role="horde" />
     <file name="Mailbox.php" role="horde" />
     <file name="Message.php" role="horde" />
     <file name="Mimp.php" role="horde" />
    </dir> <!-- /lib/Ui -->
    <dir name="Views">
     <file name="Compose.php" role="horde" />
     <file name="ListMessages.php" role="horde" />
     <file name="ShowMessage.php" role="horde" />
    </dir> <!-- /lib/Views -->
    <file name="Api.php" role="horde" />
    <file name="Application.php" role="horde" />
    <file name="Auth.php" role="horde" />
    <file name="Compose.php" role="horde" />
    <file name="Contents.php" role="horde" />
    <file name="Dimp.php" role="horde" />
    <file name="Exception.php" role="horde" />
    <file name="Filter.php" role="horde" />
    <file name="Flags.php" role="horde" />
    <file name="Folder.php" role="horde" />
    <file name="Imap.php" role="horde" />
    <file name="IMP.php" role="horde" />
    <file name="Indices.php" role="horde" />
    <file name="Mailbox.php" role="horde" />
    <file name="Maillog.php" role="horde" />
    <file name="Message.php" role="horde" />
    <file name="Quota.php" role="horde" />
    <file name="Search.php" role="horde" />
    <file name="Sentmail.php" role="horde" />
    <file name="Spam.php" role="horde" />
    <file name="Test.php" role="horde" />
   </dir> <!-- /lib -->
   <dir name="locale">
    <dir name="ar">
     <dir name="LC_MESSAGES">
      <file name="imp.mo" role="horde" />
      <file name="imp.po" role="horde" />
     </dir> <!-- /locale/ar/LC_MESSAGES -->
    </dir> <!-- /locale/ar -->
    <dir name="ar_OM">
     <dir name="LC_MESSAGES">
      <file name="imp.mo" role="horde" />
      <file name="imp.po" role="horde" />
     </dir> <!-- /locale/ar_OM/LC_MESSAGES -->
    </dir> <!-- /locale/ar_OM -->
    <dir name="bg">
     <dir name="LC_MESSAGES">
      <file name="imp.mo" role="horde" />
      <file name="imp.po" role="horde" />
     </dir> <!-- /locale/bg/LC_MESSAGES -->
    </dir> <!-- /locale/bg -->
    <dir name="bs">
     <dir name="LC_MESSAGES">
      <file name="imp.mo" role="horde" />
      <file name="imp.po" role="horde" />
     </dir> <!-- /locale/bs/LC_MESSAGES -->
    </dir> <!-- /locale/bs -->
    <dir name="ca">
     <dir name="LC_MESSAGES">
      <file name="imp.mo" role="horde" />
      <file name="imp.po" role="horde" />
     </dir> <!-- /locale/ca/LC_MESSAGES -->
     <file name="help.xml" role="horde" />
    </dir> <!-- /locale/ca -->
    <dir name="cs">
     <dir name="LC_MESSAGES">
      <file name="imp.mo" role="horde" />
      <file name="imp.po" role="horde" />
     </dir> <!-- /locale/cs/LC_MESSAGES -->
     <file name="help.xml" role="horde" />
    </dir> <!-- /locale/cs -->
    <dir name="da">
     <dir name="LC_MESSAGES">
      <file name="imp.mo" role="horde" />
      <file name="imp.po" role="horde" />
     </dir> <!-- /locale/da/LC_MESSAGES -->
     <file name="help.xml" role="horde" />
    </dir> <!-- /locale/da -->
    <dir name="de">
     <dir name="LC_MESSAGES">
      <file name="imp.mo" role="horde" />
      <file name="imp.po" role="horde" />
     </dir> <!-- /locale/de/LC_MESSAGES -->
     <file name="help.xml" role="horde" />
    </dir> <!-- /locale/de -->
    <dir name="el">
     <dir name="LC_MESSAGES">
      <file name="imp.mo" role="horde" />
      <file name="imp.po" role="horde" />
     </dir> <!-- /locale/el/LC_MESSAGES -->
     <file name="help.xml" role="horde" />
    </dir> <!-- /locale/el -->
    <dir name="en">
     <file name="help.xml" role="horde" />
    </dir> <!-- /locale/en -->
    <dir name="es">
     <dir name="LC_MESSAGES">
      <file name="imp.mo" role="horde" />
      <file name="imp.po" role="horde" />
     </dir> <!-- /locale/es/LC_MESSAGES -->
     <file name="help.xml" role="horde" />
    </dir> <!-- /locale/es -->
    <dir name="et">
     <dir name="LC_MESSAGES">
      <file name="imp.mo" role="horde" />
      <file name="imp.po" role="horde" />
     </dir> <!-- /locale/et/LC_MESSAGES -->
     <file name="help.xml" role="horde" />
    </dir> <!-- /locale/et -->
    <dir name="eu">
     <dir name="LC_MESSAGES">
      <file name="imp.mo" role="horde" />
      <file name="imp.po" role="horde" />
     </dir> <!-- /locale/eu/LC_MESSAGES -->
     <file name="help.xml" role="horde" />
    </dir> <!-- /locale/eu -->
    <dir name="fa">
     <dir name="LC_MESSAGES">
      <file name="imp.mo" role="horde" />
      <file name="imp.po" role="horde" />
     </dir> <!-- /locale/fa/LC_MESSAGES -->
     <file name="help.xml" role="horde" />
    </dir> <!-- /locale/fa -->
    <dir name="fi">
     <dir name="LC_MESSAGES">
      <file name="imp.mo" role="horde" />
      <file name="imp.po" role="horde" />
     </dir> <!-- /locale/fi/LC_MESSAGES -->
     <file name="help.xml" role="horde" />
    </dir> <!-- /locale/fi -->
    <dir name="fr">
     <dir name="LC_MESSAGES">
      <file name="imp.mo" role="horde" />
      <file name="imp.po" role="horde" />
     </dir> <!-- /locale/fr/LC_MESSAGES -->
     <file name="help.xml" role="horde" />
    </dir> <!-- /locale/fr -->
    <dir name="gl">
     <dir name="LC_MESSAGES">
      <file name="imp.mo" role="horde" />
      <file name="imp.po" role="horde" />
     </dir> <!-- /locale/gl/LC_MESSAGES -->
    </dir> <!-- /locale/gl -->
    <dir name="he">
     <dir name="LC_MESSAGES">
      <file name="imp.mo" role="horde" />
      <file name="imp.po" role="horde" />
     </dir> <!-- /locale/he/LC_MESSAGES -->
    </dir> <!-- /locale/he -->
    <dir name="hr">
     <dir name="LC_MESSAGES">
      <file name="imp.mo" role="horde" />
      <file name="imp.po" role="horde" />
     </dir> <!-- /locale/hr/LC_MESSAGES -->
     <file name="help.xml" role="horde" />
    </dir> <!-- /locale/hr -->
    <dir name="hu">
     <dir name="LC_MESSAGES">
      <file name="imp.mo" role="horde" />
      <file name="imp.po" role="horde" />
     </dir> <!-- /locale/hu/LC_MESSAGES -->
     <file name="help.xml" role="horde" />
    </dir> <!-- /locale/hu -->
    <dir name="id">
     <dir name="LC_MESSAGES">
      <file name="imp.mo" role="horde" />
      <file name="imp.po" role="horde" />
     </dir> <!-- /locale/id/LC_MESSAGES -->
    </dir> <!-- /locale/id -->
    <dir name="is">
     <dir name="LC_MESSAGES">
      <file name="imp.mo" role="horde" />
      <file name="imp.po" role="horde" />
     </dir> <!-- /locale/is/LC_MESSAGES -->
    </dir> <!-- /locale/is -->
    <dir name="it">
     <dir name="LC_MESSAGES">
      <file name="imp.mo" role="horde" />
      <file name="imp.po" role="horde" />
     </dir> <!-- /locale/it/LC_MESSAGES -->
     <file name="help.xml" role="horde" />
    </dir> <!-- /locale/it -->
    <dir name="ja">
     <dir name="LC_MESSAGES">
      <file name="imp.mo" role="horde" />
      <file name="imp.po" role="horde" />
     </dir> <!-- /locale/ja/LC_MESSAGES -->
    </dir> <!-- /locale/ja -->
    <dir name="km">
     <dir name="LC_MESSAGES">
      <file name="imp.mo" role="horde" />
      <file name="imp.po" role="horde" />
     </dir> <!-- /locale/km/LC_MESSAGES -->
    </dir> <!-- /locale/km -->
    <dir name="ko">
     <dir name="LC_MESSAGES">
      <file name="imp.mo" role="horde" />
      <file name="imp.po" role="horde" />
     </dir> <!-- /locale/ko/LC_MESSAGES -->
     <file name="help.xml" role="horde" />
    </dir> <!-- /locale/ko -->
    <dir name="lt">
     <dir name="LC_MESSAGES">
      <file name="imp.mo" role="horde" />
      <file name="imp.po" role="horde" />
     </dir> <!-- /locale/lt/LC_MESSAGES -->
    </dir> <!-- /locale/lt -->
    <dir name="lv">
     <dir name="LC_MESSAGES">
      <file name="imp.mo" role="horde" />
      <file name="imp.po" role="horde" />
     </dir> <!-- /locale/lv/LC_MESSAGES -->
    </dir> <!-- /locale/lv -->
    <dir name="mk">
     <dir name="LC_MESSAGES">
      <file name="imp.mo" role="horde" />
      <file name="imp.po" role="horde" />
     </dir> <!-- /locale/mk/LC_MESSAGES -->
    </dir> <!-- /locale/mk -->
    <dir name="nb">
     <dir name="LC_MESSAGES">
      <file name="imp.mo" role="horde" />
      <file name="imp.po" role="horde" />
     </dir> <!-- /locale/nb/LC_MESSAGES -->
     <file name="help.xml" role="horde" />
    </dir> <!-- /locale/nb -->
    <dir name="nl">
     <dir name="LC_MESSAGES">
      <file name="imp.mo" role="horde" />
      <file name="imp.po" role="horde" />
     </dir> <!-- /locale/nl/LC_MESSAGES -->
     <file name="help.xml" role="horde" />
    </dir> <!-- /locale/nl -->
    <dir name="nn">
     <dir name="LC_MESSAGES">
      <file name="imp.mo" role="horde" />
      <file name="imp.po" role="horde" />
     </dir> <!-- /locale/nn/LC_MESSAGES -->
    </dir> <!-- /locale/nn -->
    <dir name="pl">
     <dir name="LC_MESSAGES">
      <file name="imp.mo" role="horde" />
      <file name="imp.po" role="horde" />
     </dir> <!-- /locale/pl/LC_MESSAGES -->
     <file name="help.xml" role="horde" />
    </dir> <!-- /locale/pl -->
    <dir name="pt">
     <dir name="LC_MESSAGES">
      <file name="imp.mo" role="horde" />
      <file name="imp.po" role="horde" />
     </dir> <!-- /locale/pt/LC_MESSAGES -->
     <file name="help.xml" role="horde" />
    </dir> <!-- /locale/pt -->
    <dir name="pt_BR">
     <dir name="LC_MESSAGES">
      <file name="imp.mo" role="horde" />
      <file name="imp.po" role="horde" />
     </dir> <!-- /locale/pt_BR/LC_MESSAGES -->
     <file name="help.xml" role="horde" />
    </dir> <!-- /locale/pt_BR -->
    <dir name="ro">
     <dir name="LC_MESSAGES">
      <file name="imp.mo" role="horde" />
      <file name="imp.po" role="horde" />
     </dir> <!-- /locale/ro/LC_MESSAGES -->
    </dir> <!-- /locale/ro -->
    <dir name="ru">
     <dir name="LC_MESSAGES">
      <file name="imp.mo" role="horde" />
      <file name="imp.po" role="horde" />
     </dir> <!-- /locale/ru/LC_MESSAGES -->
     <file name="help.xml" role="horde" />
    </dir> <!-- /locale/ru -->
    <dir name="sk">
     <dir name="LC_MESSAGES">
      <file name="imp.mo" role="horde" />
      <file name="imp.po" role="horde" />
     </dir> <!-- /locale/sk/LC_MESSAGES -->
     <file name="help.xml" role="horde" />
    </dir> <!-- /locale/sk -->
    <dir name="sl">
     <dir name="LC_MESSAGES">
      <file name="imp.mo" role="horde" />
      <file name="imp.po" role="horde" />
     </dir> <!-- /locale/sl/LC_MESSAGES -->
    </dir> <!-- /locale/sl -->
    <dir name="sv">
     <dir name="LC_MESSAGES">
      <file name="imp.mo" role="horde" />
      <file name="imp.po" role="horde" />
     </dir> <!-- /locale/sv/LC_MESSAGES -->
     <file name="help.xml" role="horde" />
    </dir> <!-- /locale/sv -->
    <dir name="th">
     <dir name="LC_MESSAGES">
      <file name="imp.mo" role="horde" />
      <file name="imp.po" role="horde" />
     </dir> <!-- /locale/th/LC_MESSAGES -->
    </dir> <!-- /locale/th -->
    <dir name="tr">
     <dir name="LC_MESSAGES">
      <file name="imp.mo" role="horde" />
      <file name="imp.po" role="horde" />
     </dir> <!-- /locale/tr/LC_MESSAGES -->
     <file name="help.xml" role="horde" />
    </dir> <!-- /locale/tr -->
    <dir name="uk">
     <dir name="LC_MESSAGES">
      <file name="imp.mo" role="horde" />
      <file name="imp.po" role="horde" />
     </dir> <!-- /locale/uk/LC_MESSAGES -->
     <file name="help.xml" role="horde" />
    </dir> <!-- /locale/uk -->
    <dir name="zh_CN">
     <dir name="LC_MESSAGES">
      <file name="imp.mo" role="horde" />
      <file name="imp.po" role="horde" />
     </dir> <!-- /locale/zh_CN/LC_MESSAGES -->
     <file name="help.xml" role="horde" />
    </dir> <!-- /locale/zh_CN -->
    <dir name="zh_TW">
     <dir name="LC_MESSAGES">
      <file name="imp.mo" role="horde" />
      <file name="imp.po" role="horde" />
     </dir> <!-- /locale/zh_TW/LC_MESSAGES -->
     <file name="help.xml" role="horde" />
    </dir> <!-- /locale/zh_TW -->
    <file name="imp.pot" role="horde" />
   </dir> <!-- /locale -->
   <dir name="migration">
    <file name="1_imp_base_tables.php" role="horde" />
    <file name="2_imp_autoincrement_sentmail.php" role="horde" />
   </dir> <!-- /migration -->
   <dir name="templates">
    <dir name="dimp">
     <dir name="compose">
      <file name="compose-base.html" role="horde" />
      <file name="compose.html" role="horde" />
     </dir> <!-- /templates/dimp/compose -->
     <dir name="message">
      <file name="message.html" role="horde" />
     </dir> <!-- /templates/dimp/message -->
     <file name="index.inc" role="horde" />
     <file name="javascript_defs.php" role="horde" />
    </dir> <!-- /templates/dimp -->
    <dir name="imp">
     <dir name="compose">
      <file name="compose.html" role="horde" />
      <file name="redirect.html" role="horde" />
      <file name="success.html" role="horde" />
     </dir> <!-- /templates/imp/compose -->
     <dir name="contacts">
      <file name="contacts.html" role="horde" />
     </dir> <!-- /templates/imp/contacts -->
     <dir name="flist">
      <file name="flist.html" role="horde" />
     </dir> <!-- /templates/imp/flist -->
     <dir name="folders">
      <file name="actions.html" role="horde" />
      <file name="folders_confirm.html" role="horde" />
      <file name="folders_size.html" role="horde" />
      <file name="head.html" role="horde" />
      <file name="import.html" role="horde" />
     </dir> <!-- /templates/imp/folders -->
     <dir name="mailbox">
      <file name="actions.html" role="horde" />
      <file name="actions_deleted.html" role="horde" />
      <file name="empty_mailbox.html" role="horde" />
      <file name="form_start.html" role="horde" />
      <file name="header.html" role="horde" />
      <file name="mailbox.html" role="horde" />
      <file name="message_headers.html" role="horde" />
      <file name="navbar.html" role="horde" />
      <file name="searchfolder.html" role="horde" />
     </dir> <!-- /templates/imp/mailbox -->
     <dir name="menu">
      <file name="menu.html" role="horde" />
     </dir> <!-- /templates/imp/menu -->
     <dir name="message">
      <file name="message.html" role="horde" />
      <file name="navbar_actions.html" role="horde" />
      <file name="navbar_navigate.html" role="horde" />
      <file name="navbar_top.html" role="horde" />
     </dir> <!-- /templates/imp/message -->
     <dir name="search">
      <file name="search-basic.html" role="horde" />
      <file name="search.html" role="horde" />
     </dir> <!-- /templates/imp/search -->
     <dir name="thread">
      <file name="thread.html" role="horde" />
     </dir> <!-- /templates/imp/thread -->
     <file name="javascript_defs.php" role="horde" />
    </dir> <!-- /templates/imp -->
    <dir name="mimp">
     <dir name="compose">
      <file name="compose.html" role="horde" />
     </dir> <!-- /templates/mimp/compose -->
     <dir name="folders">
      <file name="folders.html" role="horde" />
     </dir> <!-- /templates/mimp/folders -->
     <dir name="mailbox">
      <file name="mailbox.html" role="horde" />
      <file name="search.html" role="horde" />
     </dir> <!-- /templates/mimp/mailbox -->
     <dir name="message">
      <file name="message.html" role="horde" />
      <file name="part.html" role="horde" />
     </dir> <!-- /templates/mimp/message -->
    </dir> <!-- /templates/mimp -->
    <dir name="mobile">
     <file name="folders.html.php" role="horde" />
     <file name="head.html.php" role="horde" />
     <file name="javascript_defs.php" role="horde" />
     <file name="mailbox.html.php" role="horde" />
     <file name="message.html.php" role="horde" />
     <file name="notice.html.php" role="horde" />
    </dir> <!-- /templates/mobile -->
    <dir name="newmsg">
     <file name="alert.html" role="horde" />
    </dir> <!-- /templates/newmsg -->
    <dir name="pgp">
     <file name="import_key.html" role="horde" />
    </dir> <!-- /templates/pgp -->
    <dir name="prefs">
     <file name="acl.html" role="horde" />
     <file name="drafts.html" role="horde" />
     <file name="encrypt.html" role="horde" />
     <file name="flags.html" role="horde" />
     <file name="initialpage.html" role="horde" />
     <file name="mailto.html" role="horde" />
     <file name="pgpprivatekey.html" role="horde" />
     <file name="pgppublickey.html" role="horde" />
     <file name="searches.html" role="horde" />
     <file name="sentmail.html" role="horde" />
     <file name="signaturehtml.html" role="horde" />
     <file name="smimeprivatekey.html" role="horde" />
     <file name="smimepublickey.html" role="horde" />
     <file name="sound.html" role="horde" />
     <file name="spam.html" role="horde" />
     <file name="specialuse.html" role="horde" />
     <file name="stationery.html" role="horde" />
     <file name="trash.html" role="horde" />
    </dir> <!-- /templates/prefs -->
    <dir name="print">
     <file name="headers.html" role="horde" />
     <file name="print.html" role="horde" />
    </dir> <!-- /templates/print -->
    <dir name="quota">
     <file name="quota.html" role="horde" />
    </dir> <!-- /templates/quota -->
    <dir name="rss">
     <file name="mailbox.rss" role="horde" />
    </dir> <!-- /templates/rss -->
    <dir name="saveimage">
     <file name="saveimage.html" role="horde" />
    </dir> <!-- /templates/saveimage -->
    <dir name="smime">
     <file name="import_key.html" role="horde" />
    </dir> <!-- /templates/smime -->
    <dir name="test">
     <file name="mailserver.inc" role="horde" />
    </dir> <!-- /templates/test -->
    <file name="common-header.inc" role="horde" />
   </dir> <!-- /templates -->
   <dir name="themes">
    <dir name="azur">
     <file name="screen.css" role="horde" />
    </dir> <!-- /themes/azur -->
    <dir name="bluemoon">
     <file name="screen.css" role="horde" />
    </dir> <!-- /themes/bluemoon -->
    <dir name="bluewhite">
     <dir name="dimp">
      <file name="screen.css" role="horde" />
     </dir> <!-- /themes/bluewhite/dimp -->
     <file name="screen.css" role="horde" />
    </dir> <!-- /themes/bluewhite -->
    <dir name="brown">
     <file name="screen.css" role="horde" />
    </dir> <!-- /themes/brown -->
    <dir name="burntorange">
     <file name="screen.css" role="horde" />
    </dir> <!-- /themes/burntorange -->
    <dir name="cornflower">
     <file name="screen.css" role="horde" />
    </dir> <!-- /themes/cornflower -->
    <dir name="default">
     <dir name="dimp">
      <file name="ie7.css" role="horde" />
      <file name="screen.css" role="horde" />
     </dir> <!-- /themes/default/dimp -->
     <dir name="graphics">
      <dir name="folders">
       <file name="create.png" role="horde" />
       <file name="delete.png" role="horde" />
       <file name="drafts.png" role="horde" />
       <file name="edit.png" role="horde" />
       <file name="folder.png" role="horde" />
       <file name="inbox.png" role="horde" />
       <file name="minus.png" role="horde" />
       <file name="open.png" role="horde" />
       <file name="plus.png" role="horde" />
       <file name="sent.png" role="horde" />
       <file name="spam.png" role="horde" />
       <file name="trash.png" role="horde" />
      </dir> <!-- /themes/default/graphics/folders -->
      <dir name="mime">
       <file name="apple.png" role="horde" />
       <file name="compressed.png" role="horde" />
       <file name="itip.png" role="horde" />
      </dir> <!-- /themes/default/graphics/mime -->
      <file name="addressbook_add.png" role="horde" />
      <file name="addressbook_browse.png" role="horde" />
      <file name="add_contact.png" role="horde" />
      <file name="application_tile_horizontal.png" role="horde" />
      <file name="application_tile_vertical.png" role="horde" />
      <file name="arrow_collapsed.png" role="horde" />
      <file name="arrow_expanded.png" role="horde" />
      <file name="attachment.png" role="horde" />
      <file name="backhead_orderby.png" role="horde" />
      <file name="backhead_r.png" role="horde" />
      <file name="backhead_s2.png" role="horde" />
      <file name="backhead_shadow.png" role="horde" />
      <file name="blacklist.png" role="horde" />
      <file name="calendar.png" role="horde" />
      <file name="checkbox_off.png" role="horde" />
      <file name="checkbox_on.png" role="horde" />
      <file name="checkbox_over.png" role="horde" />
      <file name="checkmail.png" role="horde" />
      <file name="close.png" role="horde" />
      <file name="compose.png" role="horde" />
      <file name="delete.png" role="horde" />
      <file name="download.png" role="horde" />
      <file name="drafts.png" role="horde" />
      <file name="dragHandle.png" role="horde" />
      <file name="dragHandleVert.png" role="horde" />
      <file name="edit.png" role="horde" />
      <file name="empty_spam.png" role="horde" />
      <file name="empty_trash.png" role="horde" />
      <file name="encrypted.png" role="horde" />
      <file name="favicon.ico" role="horde" />
      <file name="fetchmail.png" role="horde" />
      <file name="filters.png" role="horde" />
      <file name="forward.png" role="horde" />
      <file name="gallery.png" role="horde" />
      <file name="ham.png" role="horde" />
      <file name="help.png" role="horde" />
      <file name="ico_message_off.png" role="horde" />
      <file name="imp.png" role="horde" />
      <file name="info_icon.png" role="horde" />
      <file name="key_down.png" role="horde" />
      <file name="key_up.png" role="horde" />
      <file name="loading.gif" role="horde" />
      <file name="logo.png" role="horde" />
      <file name="logout.png" role="horde" />
      <file name="mail_answered.png" role="horde" />
      <file name="mail_clearflag.png" role="horde" />
      <file name="mail_deleted.png" role="horde" />
      <file name="mail_draft.png" role="horde" />
      <file name="mail_flagged.png" role="horde" />
      <file name="mail_forwarded.png" role="horde" />
      <file name="mail_personal.png" role="horde" />
      <file name="mail_priority_high.png" role="horde" />
      <file name="mail_priority_low.png" role="horde" />
      <file name="mail_seen.png" role="horde" />
      <file name="mail_unseen.png" role="horde" />
      <file name="manage_attachments.png" role="horde" />
      <file name="message_source.png" role="horde" />
      <file name="mini-error.png" role="horde" />
      <file name="newmail.png" role="horde" />
      <file name="newwin.png" role="horde" />
      <file name="plus.png" role="horde" />
      <file name="popdown.png" role="horde" />
      <file name="prefs.png" role="horde" />
      <file name="preview.png" role="horde" />
      <file name="print.png" role="horde" />
      <file name="quotaback.jpg" role="horde" />
      <file name="quotauncover.gif" role="horde" />
      <file name="reload.png" role="horde" />
      <file name="reply.png" role="horde" />
      <file name="replyall.png" role="horde" />
      <file name="sbcursor_bottom.png" role="horde" />
      <file name="sbcursor_top.png" role="horde" />
      <file name="scroller.png" role="horde" />
      <file name="scroller_back.png" role="horde" />
      <file name="select.png" role="horde" />
      <file name="shared.png" role="horde" />
      <file name="signed.png" role="horde" />
      <file name="sortdown.png" role="horde" />
      <file name="sortup.png" role="horde" />
      <file name="spacer_red.png" role="horde" />
      <file name="spam.png" role="horde" />
      <file name="spellcheck.png" role="horde" />
      <file name="undelete.png" role="horde" />
      <file name="warning.png" role="horde" />
      <file name="whitelist.png" role="horde" />
     </dir> <!-- /themes/default/graphics -->
     <dir name="mimp">
      <file name="screen.css" role="horde" />
     </dir> <!-- /themes/default/mimp -->
     <file name="ie6_or_less.css" role="horde" />
     <file name="ie7.css" role="horde" />
     <file name="mobile.css" role="horde" />
     <file name="rtl.css" role="horde" />
     <file name="screen.css" role="horde" />
    </dir> <!-- /themes/default -->
    <dir name="fadetogreen">
     <file name="screen.css" role="horde" />
    </dir> <!-- /themes/fadetogreen -->
    <dir name="gennevilliers">
     <file name="screen.css" role="horde" />
    </dir> <!-- /themes/gennevilliers -->
    <dir name="green">
     <file name="screen.css" role="horde" />
    </dir> <!-- /themes/green -->
    <dir name="grey">
     <file name="screen.css" role="horde" />
    </dir> <!-- /themes/grey -->
    <dir name="ideas">
     <file name="screen.css" role="horde" />
    </dir> <!-- /themes/ideas -->
    <dir name="lavander">
     <file name="screen.css" role="horde" />
    </dir> <!-- /themes/lavander -->
    <dir name="luc">
     <file name="screen.css" role="horde" />
    </dir> <!-- /themes/luc -->
    <dir name="lucblue">
     <file name="screen.css" role="horde" />
    </dir> <!-- /themes/lucblue -->
    <dir name="mozilla">
     <file name="screen.css" role="horde" />
    </dir> <!-- /themes/mozilla -->
    <dir name="postnuke">
     <file name="screen.css" role="horde" />
    </dir> <!-- /themes/postnuke -->
    <dir name="silver">
     <dir name="dimp">
      <file name="screen.css" role="horde" />
     </dir> <!-- /themes/silver/dimp -->
     <dir name="graphics">
      <dir name="folders">
       <file name="create.png" role="horde" />
       <file name="delete.png" role="horde" />
       <file name="drafts.png" role="horde" />
       <file name="edit.png" role="horde" />
       <file name="explore.png" role="horde" />
       <file name="folder.png" role="horde" />
       <file name="inbox.png" role="horde" />
       <file name="minus.png" role="horde" />
       <file name="open.png" role="horde" />
       <file name="plus.png" role="horde" />
       <file name="sent.png" role="horde" />
       <file name="spam.png" role="horde" />
       <file name="trash.png" role="horde" />
      </dir> <!-- /themes/silver/graphics/folders -->
      <file name="addressbook_add.png" role="horde" />
      <file name="addressbook_browse.png" role="horde" />
      <file name="add_contact.png" role="horde" />
      <file name="application_tile_horizontal.png" role="horde" />
      <file name="application_tile_vertical.png" role="horde" />
      <file name="arrow_collapsed.png" role="horde" />
      <file name="arrow_expanded.png" role="horde" />
      <file name="attachment.png" role="horde" />
      <file name="blacklist.png" role="horde" />
      <file name="calendar.png" role="horde" />
      <file name="checkmail.png" role="horde" />
      <file name="close.png" role="horde" />
      <file name="compose.png" role="horde" />
      <file name="delete.png" role="horde" />
      <file name="drafts.png" role="horde" />
      <file name="edit.png" role="horde" />
      <file name="empty_spam.png" role="horde" />
      <file name="empty_trash.png" role="horde" />
      <file name="encrypted.png" role="horde" />
      <file name="fetchmail.png" role="horde" />
      <file name="filters.png" role="horde" />
      <file name="forward.png" role="horde" />
      <file name="ham.png" role="horde" />
      <file name="help.png" role="horde" />
      <file name="imp.png" role="horde" />
      <file name="info_icon.png" role="horde" />
      <file name="locked.png" role="horde" />
      <file name="logout.png" role="horde" />
      <file name="mail_answered.png" role="horde" />
      <file name="mail_clearflag.png" role="horde" />
      <file name="mail_deleted.png" role="horde" />
      <file name="mail_draft.png" role="horde" />
      <file name="mail_flagged.png" role="horde" />
      <file name="mail_forwarded.png" role="horde" />
      <file name="mail_personal.png" role="horde" />
      <file name="mail_priority_high.png" role="horde" />
      <file name="mail_priority_low.png" role="horde" />
      <file name="mail_seen.png" role="horde" />
      <file name="mail_unseen.png" role="horde" />
      <file name="manage_attachments.png" role="horde" />
      <file name="message_source.png" role="horde" />
      <file name="newmail.png" role="horde" />
      <file name="newwin.png" role="horde" />
      <file name="plus.png" role="horde" />
      <file name="popdown.png" role="horde" />
      <file name="prefs.png" role="horde" />
      <file name="preview.png" role="horde" />
      <file name="print.png" role="horde" />
      <file name="reload.png" role="horde" />
      <file name="reply.png" role="horde" />
      <file name="replyall.png" role="horde" />
      <file name="search.png" role="horde" />
      <file name="shared.png" role="horde" />
      <file name="signed.png" role="horde" />
      <file name="sortdown.png" role="horde" />
      <file name="sortup.png" role="horde" />
      <file name="spam.png" role="horde" />
      <file name="spellcheck.png" role="horde" />
      <file name="undelete.png" role="horde" />
      <file name="warning.png" role="horde" />
      <file name="whitelist.png" role="horde" />
     </dir> <!-- /themes/silver/graphics -->
     <file name="screen.css" role="horde" />
    </dir> <!-- /themes/silver -->
    <dir name="simplex">
     <file name="screen.css" role="horde" />
    </dir> <!-- /themes/simplex -->
    <dir name="tango-blue">
     <dir name="dimp">
      <file name="screen.css" role="horde" />
     </dir> <!-- /themes/tango-blue/dimp -->
     <dir name="graphics">
      <dir name="folders">
       <file name="drafts.png" role="horde" />
       <file name="folder.png" role="horde" />
       <file name="inbox.png" role="horde" />
       <file name="open.png" role="horde" />
       <file name="sent.png" role="horde" />
       <file name="spam.png" role="horde" />
       <file name="trash.png" role="horde" />
      </dir> <!-- /themes/tango-blue/graphics/folders -->
      <file name="addressbook_browse.png" role="horde" />
      <file name="attachment.png" role="horde" />
      <file name="calendar.png" role="horde" />
      <file name="close.png" role="horde" />
      <file name="compose.png" role="horde" />
      <file name="empty_trash.png" role="horde" />
      <file name="encrypted.png" role="horde" />
      <file name="favicon.ico" role="horde" />
      <file name="fetchmail.png" role="horde" />
      <file name="filters.png" role="horde" />
      <file name="imp.png" role="horde" />
      <file name="mail_answered.png" role="horde" />
      <file name="mail_deleted.png" role="horde" />
      <file name="mail_draft.png" role="horde" />
      <file name="mail_flagged.png" role="horde" />
      <file name="mail_personal.png" role="horde" />
      <file name="mail_priority_high.png" role="horde" />
      <file name="mail_priority_low.png" role="horde" />
      <file name="mail_unseen.png" role="horde" />
      <file name="manage_attachments.png" role="horde" />
      <file name="newmail.png" role="horde" />
      <file name="reload.png" role="horde" />
      <file name="shared.png" role="horde" />
      <file name="signed.png" role="horde" />
      <file name="spellcheck.png" role="horde" />
     </dir> <!-- /themes/tango-blue/graphics -->
     <file name="screen.css" role="horde" />
    </dir> <!-- /themes/tango-blue -->
   </dir> <!-- /themes -->
   <file name="attachment.php" role="horde" />
   <file name="compose-dimp.php" role="horde" />
   <file name="compose-mimp.php" role="horde" />
   <file name="compose.php" role="horde" />
   <file name="contacts.php" role="horde" />
   <file name="COPYING" role="horde" />
   <file name="folders-mimp.php" role="horde" />
   <file name="folders.php" role="horde" />
   <file name="index-dimp.php" role="horde" />
   <file name="index.php" role="horde" />
   <file name="mailbox-mimp.php" role="horde" />
   <file name="mailbox.php" role="horde" />
   <file name="message-dimp.php" role="horde" />
   <file name="message-mimp.php" role="horde" />
   <file name="message.php" role="horde" />
   <file name="mobile.php" role="horde" />
   <file name="pgp.php" role="horde" />
   <file name="README" role="horde" />
   <file name="rss.php" role="horde" />
   <file name="saveimage.php" role="horde" />
   <file name="search-basic.php" role="horde" />
   <file name="search.php" role="horde" />
   <file name="smime.php" role="horde" />
   <file name="thread.php" role="horde" />
   <file name="view.php" role="horde" />
  </dir> <!-- / -->
 </contents>
 <dependencies>
  <required>
   <php>
    <min>5.2.0</min>
   </php>
   <pearinstaller>
    <min>1.7.0</min>
   </pearinstaller>
   <package>
    <name>horde</name>
    <channel>pear.horde.org</channel>
    <min>4.0.0RC1</min>
    <max>5.0.0</max>
    <exclude>5.0.0</exclude>
   </package>
   <package>
    <name>Horde_Auth</name>
    <channel>pear.horde.org</channel>
    <min>1.0.0RC1</min>
    <max>2.0.0</max>
    <exclude>2.0.0</exclude>
   </package>
   <package>
    <name>Horde_Browser</name>
    <channel>pear.horde.org</channel>
    <min>1.0.0RC1</min>
    <max>2.0.0</max>
    <exclude>2.0.0</exclude>
   </package>
   <package>
    <name>Horde_Compress</name>
    <channel>pear.horde.org</channel>
    <min>1.0.0RC1</min>
    <max>2.0.0</max>
    <exclude>2.0.0</exclude>
   </package>
   <package>
    <name>Horde_Core</name>
    <channel>pear.horde.org</channel>
    <min>1.0.0RC1</min>
    <max>2.0.0</max>
    <exclude>2.0.0</exclude>
   </package>
   <package>
    <name>Horde_Crypt</name>
    <channel>pear.horde.org</channel>
    <min>1.0.0RC1</min>
    <max>2.0.0</max>
    <exclude>2.0.0</exclude>
   </package>
   <package>
    <name>Horde_Date</name>
    <channel>pear.horde.org</channel>
    <min>1.0.0RC1</min>
    <max>2.0.0</max>
    <exclude>2.0.0</exclude>
   </package>
   <package>
    <name>Horde_Editor</name>
    <channel>pear.horde.org</channel>
    <min>1.0.0RC1</min>
    <max>2.0.0</max>
    <exclude>2.0.0</exclude>
   </package>
   <package>
    <name>Horde_Exception</name>
    <channel>pear.horde.org</channel>
    <min>1.0.0RC1</min>
    <max>2.0.0</max>
    <exclude>2.0.0</exclude>
   </package>
   <package>
    <name>Horde_Form</name>
    <channel>pear.horde.org</channel>
    <min>1.0.0RC1</min>
    <max>2.0.0</max>
    <exclude>2.0.0</exclude>
   </package>
   <package>
    <name>Horde_Icalendar</name>
    <channel>pear.horde.org</channel>
    <min>1.0.0RC1</min>
    <max>2.0.0</max>
    <exclude>2.0.0</exclude>
   </package>
   <package>
    <name>Horde_Image</name>
    <channel>pear.horde.org</channel>
    <min>1.0.0RC1</min>
    <max>2.0.0</max>
    <exclude>2.0.0</exclude>
   </package>
   <package>
    <name>Horde_Imap_Client</name>
    <channel>pear.horde.org</channel>
    <min>1.0.0RC1</min>
    <max>2.0.0</max>
    <exclude>2.0.0</exclude>
   </package>
   <package>
    <name>Horde_Itip</name>
    <channel>pear.horde.org</channel>
    <min>1.0.0RC1</min>
    <max>2.0.0</max>
    <exclude>2.0.0</exclude>
   </package>
   <package>
    <name>Horde_LoginTasks</name>
    <channel>pear.horde.org</channel>
    <min>1.0.0RC1</min>
    <max>2.0.0</max>
    <exclude>2.0.0</exclude>
   </package>
   <package>
    <name>Horde_Mail</name>
    <channel>pear.horde.org</channel>
    <min>1.0.0RC1</min>
    <max>2.0.0</max>
    <exclude>2.0.0</exclude>
   </package>
   <package>
    <name>Horde_Mime</name>
    <channel>pear.horde.org</channel>
    <min>1.0.0RC1</min>
    <max>2.0.0</max>
    <exclude>2.0.0</exclude>
   </package>
   <package>
    <name>Horde_Mime_Viewer</name>
    <channel>pear.horde.org</channel>
    <min>1.0.0RC1</min>
    <max>2.0.0</max>
    <exclude>2.0.0</exclude>
   </package>
   <package>
    <name>Horde_Nls</name>
    <channel>pear.horde.org</channel>
    <min>1.0.0RC1</min>
    <max>2.0.0</max>
    <exclude>2.0.0</exclude>
   </package>
   <package>
    <name>Horde_Notification</name>
    <channel>pear.horde.org</channel>
    <min>1.0.0RC1</min>
    <max>2.0.0</max>
    <exclude>2.0.0</exclude>
   </package>
   <package>
    <name>Horde_Perms</name>
    <channel>pear.horde.org</channel>
    <min>1.0.0RC1</min>
    <max>2.0.0</max>
    <exclude>2.0.0</exclude>
   </package>
   <package>
    <name>Horde_Serialize</name>
    <channel>pear.horde.org</channel>
    <min>1.0.0RC1</min>
    <max>2.0.0</max>
    <exclude>2.0.0</exclude>
   </package>
   <package>
    <name>Horde_SpellChecker</name>
    <channel>pear.horde.org</channel>
    <min>1.0.0RC1</min>
    <max>2.0.0</max>
    <exclude>2.0.0</exclude>
   </package>
   <package>
    <name>Horde_Support</name>
    <channel>pear.horde.org</channel>
    <min>1.0.0RC1</min>
    <max>2.0.0</max>
    <exclude>2.0.0</exclude>
   </package>
   <package>
    <name>Horde_Text_Filter</name>
    <channel>pear.horde.org</channel>
    <min>1.0.0RC1</min>
    <max>2.0.0</max>
    <exclude>2.0.0</exclude>
   </package>
   <package>
    <name>Horde_Text_Flowed</name>
    <channel>pear.horde.org</channel>
    <min>1.0.0RC1</min>
    <max>2.0.0</max>
    <exclude>2.0.0</exclude>
   </package>
   <package>
    <name>Horde_Token</name>
    <channel>pear.horde.org</channel>
    <min>1.0.0RC1</min>
    <max>2.0.0</max>
    <exclude>2.0.0</exclude>
   </package>
   <package>
    <name>Horde_Tree</name>
    <channel>pear.horde.org</channel>
    <min>1.0.0RC1</min>
    <max>2.0.0</max>
    <exclude>2.0.0</exclude>
   </package>
   <package>
    <name>Horde_Url</name>
    <channel>pear.horde.org</channel>
    <min>1.0.0RC1</min>
    <max>2.0.0</max>
    <exclude>2.0.0</exclude>
   </package>
   <package>
    <name>Horde_Util</name>
    <channel>pear.horde.org</channel>
    <min>1.0.0RC1</min>
    <max>2.0.0</max>
    <exclude>2.0.0</exclude>
   </package>
   <package>
    <name>Horde_View</name>
    <channel>pear.horde.org</channel>
    <min>1.0.0RC1</min>
    <max>2.0.0</max>
    <exclude>2.0.0</exclude>
   </package>
   <extension>
    <name>dom</name>
   </extension>
   <extension>
    <name>gettext</name>
   </extension>
   <extension>
    <name>hash</name>
   </extension>
   <extension>
    <name>json</name>
   </extension>
  </required>
  <optional>
   <package>
    <name>Horde_Vfs</name>
    <channel>pear.horde.org</channel>
    <min>1.0.0RC1</min>
    <max>2.0.0</max>
    <exclude>2.0.0</exclude>
   </package>
   <extension>
    <name>openssl</name>
   </extension>
  </optional>
 </dependencies>
 <usesrole>
  <role>horde</role>
  <package>Role</package>
  <channel>pear.horde.org</channel>
 </usesrole>
 <phprelease>
  <filelist>
   <install as="bounce_spam" name="bin/bounce_spam" />
   <install as="query_imap_cache" name="bin/query_imap_cache" />
   <install as="imp/config/backends.php" name="config/backends.php" />
   <install as="imp/config/conf.xml" name="config/conf.xml" />
   <install as="imp/config/filter.txt.dist" name="config/filter.txt.dist" />
   <install as="imp/config/hooks.php.dist" name="config/hooks.php.dist" />
   <install as="imp/config/menu.php.dist" name="config/menu.php.dist" />
   <install as="imp/config/mime_drivers.php" name="config/mime_drivers.php" />
   <install as="imp/config/prefs.php" name="config/prefs.php" />
   <install as="imp/docs/CHANGES" name="docs/CHANGES" />
   <install as="imp/docs/CREDITS" name="docs/CREDITS" />
   <install as="imp/docs/INSTALL" name="docs/INSTALL" />
   <install as="imp/docs/RELEASE_NOTES" name="docs/RELEASE_NOTES" />
   <install as="imp/docs/RFCS" name="docs/RFCS" />
   <install as="imp/docs/UPGRADING" name="docs/UPGRADING" />
   <install as="imp/js/acl.js" name="js/acl.js" />
   <install as="imp/js/compose-base.js" name="js/compose-base.js" />
   <install as="imp/js/compose-dimp.js" name="js/compose-dimp.js" />
   <install as="imp/js/compose.js" name="js/compose.js" />
   <install as="imp/js/contacts.js" name="js/contacts.js" />
   <install as="imp/js/dialog.js" name="js/dialog.js" />
   <install as="imp/js/dimpbase.js" name="js/dimpbase.js" />
   <install as="imp/js/dimpcore.js" name="js/dimpcore.js" />
   <install as="imp/js/flagprefs.js" name="js/flagprefs.js" />
   <install as="imp/js/folderprefs.js" name="js/folderprefs.js" />
   <install as="imp/js/folders.js" name="js/folders.js" />
   <install as="imp/js/imp.js" name="js/imp.js" />
   <install as="imp/js/login.js" name="js/login.js" />
   <install as="imp/js/mailbox-dimp.js" name="js/mailbox-dimp.js" />
   <install as="imp/js/mailbox.js" name="js/mailbox.js" />
   <install as="imp/js/message-dimp.js" name="js/message-dimp.js" />
   <install as="imp/js/message.js" name="js/message.js" />
   <install as="imp/js/mobile.js" name="js/mobile.js" />
   <install as="imp/js/search.js" name="js/search.js" />
   <install as="imp/js/searchesprefs.js" name="js/searchesprefs.js" />
   <install as="imp/js/signaturehtml.js" name="js/signaturehtml.js" />
   <install as="imp/js/viewport.js" name="js/viewport.js" />
   <install as="imp/lib/Api.php" name="lib/Api.php" />
   <install as="imp/lib/Application.php" name="lib/Application.php" />
   <install as="imp/lib/Auth.php" name="lib/Auth.php" />
   <install as="imp/lib/Compose.php" name="lib/Compose.php" />
   <install as="imp/lib/Contents.php" name="lib/Contents.php" />
   <install as="imp/lib/Dimp.php" name="lib/Dimp.php" />
   <install as="imp/lib/Exception.php" name="lib/Exception.php" />
   <install as="imp/lib/Filter.php" name="lib/Filter.php" />
   <install as="imp/lib/Flags.php" name="lib/Flags.php" />
   <install as="imp/lib/Folder.php" name="lib/Folder.php" />
   <install as="imp/lib/Imap.php" name="lib/Imap.php" />
   <install as="imp/lib/IMP.php" name="lib/IMP.php" />
   <install as="imp/lib/Indices.php" name="lib/Indices.php" />
   <install as="imp/lib/Mailbox.php" name="lib/Mailbox.php" />
   <install as="imp/lib/Maillog.php" name="lib/Maillog.php" />
   <install as="imp/lib/Message.php" name="lib/Message.php" />
   <install as="imp/lib/Quota.php" name="lib/Quota.php" />
   <install as="imp/lib/Search.php" name="lib/Search.php" />
   <install as="imp/lib/Sentmail.php" name="lib/Sentmail.php" />
   <install as="imp/lib/Spam.php" name="lib/Spam.php" />
   <install as="imp/lib/Test.php" name="lib/Test.php" />
   <install as="imp/lib/Ajax/Application.php" name="lib/Ajax/Application.php" />
   <install as="imp/lib/Ajax/Imple/ContactAutoCompleter.php" name="lib/Ajax/Imple/ContactAutoCompleter.php" />
   <install as="imp/lib/Ajax/Imple/PassphraseDialog.php" name="lib/Ajax/Imple/PassphraseDialog.php" />
   <install as="imp/lib/Block/Newmail.php" name="lib/Block/Newmail.php" />
   <install as="imp/lib/Block/Summary.php" name="lib/Block/Summary.php" />
   <install as="imp/lib/Compose/Exception.php" name="lib/Compose/Exception.php" />
   <install as="imp/lib/Compose/Stationery.php" name="lib/Compose/Stationery.php" />
   <install as="imp/lib/Crypt/Pgp.php" name="lib/Crypt/Pgp.php" />
   <install as="imp/lib/Crypt/Smime.php" name="lib/Crypt/Smime.php" />
   <install as="imp/lib/Factory/AuthImap.php" name="lib/Factory/AuthImap.php" />
   <install as="imp/lib/Factory/Compose.php" name="lib/Factory/Compose.php" />
   <install as="imp/lib/Factory/Contents.php" name="lib/Factory/Contents.php" />
   <install as="imp/lib/Factory/Flags.php" name="lib/Factory/Flags.php" />
   <install as="imp/lib/Factory/Identity.php" name="lib/Factory/Identity.php" />
   <install as="imp/lib/Factory/Imap.php" name="lib/Factory/Imap.php" />
   <install as="imp/lib/Factory/Imaptree.php" name="lib/Factory/Imaptree.php" />
   <install as="imp/lib/Factory/Mail.php" name="lib/Factory/Mail.php" />
   <install as="imp/lib/Factory/Mailbox.php" name="lib/Factory/Mailbox.php" />
   <install as="imp/lib/Factory/MailboxList.php" name="lib/Factory/MailboxList.php" />
   <install as="imp/lib/Factory/MimeViewer.php" name="lib/Factory/MimeViewer.php" />
   <install as="imp/lib/Factory/Pgp.php" name="lib/Factory/Pgp.php" />
   <install as="imp/lib/Factory/Quota.php" name="lib/Factory/Quota.php" />
   <install as="imp/lib/Factory/Search.php" name="lib/Factory/Search.php" />
   <install as="imp/lib/Factory/Sentmail.php" name="lib/Factory/Sentmail.php" />
   <install as="imp/lib/Factory/Smime.php" name="lib/Factory/Smime.php" />
   <install as="imp/lib/Flag/Base.php" name="lib/Flag/Base.php" />
   <install as="imp/lib/Flag/Imap.php" name="lib/Flag/Imap.php" />
   <install as="imp/lib/Flag/System.php" name="lib/Flag/System.php" />
   <install as="imp/lib/Flag/User.php" name="lib/Flag/User.php" />
   <install as="imp/lib/Flag/Imap/Answered.php" name="lib/Flag/Imap/Answered.php" />
   <install as="imp/lib/Flag/Imap/Deleted.php" name="lib/Flag/Imap/Deleted.php" />
   <install as="imp/lib/Flag/Imap/Draft.php" name="lib/Flag/Imap/Draft.php" />
   <install as="imp/lib/Flag/Imap/Flagged.php" name="lib/Flag/Imap/Flagged.php" />
   <install as="imp/lib/Flag/Imap/Forwarded.php" name="lib/Flag/Imap/Forwarded.php" />
   <install as="imp/lib/Flag/Imap/Seen.php" name="lib/Flag/Imap/Seen.php" />
   <install as="imp/lib/Flag/System/Attachment.php" name="lib/Flag/System/Attachment.php" />
   <install as="imp/lib/Flag/System/Encrypted.php" name="lib/Flag/System/Encrypted.php" />
   <install as="imp/lib/Flag/System/HighPriority.php" name="lib/Flag/System/HighPriority.php" />
   <install as="imp/lib/Flag/System/LowPriority.php" name="lib/Flag/System/LowPriority.php" />
   <install as="imp/lib/Flag/System/Personal.php" name="lib/Flag/System/Personal.php" />
   <install as="imp/lib/Flag/System/Signed.php" name="lib/Flag/System/Signed.php" />
   <install as="imp/lib/Flag/System/Unseen.php" name="lib/Flag/System/Unseen.php" />
   <install as="imp/lib/Imap/Acl.php" name="lib/Imap/Acl.php" />
   <install as="imp/lib/Imap/Thread.php" name="lib/Imap/Thread.php" />
   <install as="imp/lib/Imap/Tree.php" name="lib/Imap/Tree.php" />
   <install as="imp/lib/LoginTasks/SystemTask/GarbageCollection.php" name="lib/LoginTasks/SystemTask/GarbageCollection.php" />
   <install as="imp/lib/LoginTasks/SystemTask/Upgrade.php" name="lib/LoginTasks/SystemTask/Upgrade.php" />
   <install as="imp/lib/LoginTasks/SystemTask/UpgradeAuth.php" name="lib/LoginTasks/SystemTask/UpgradeAuth.php" />
   <install as="imp/lib/LoginTasks/Task/DeleteAttachmentsMonthly.php" name="lib/LoginTasks/Task/DeleteAttachmentsMonthly.php" />
   <install as="imp/lib/LoginTasks/Task/DeleteSentmailMonthly.php" name="lib/LoginTasks/Task/DeleteSentmailMonthly.php" />
   <install as="imp/lib/LoginTasks/Task/FilterOnLogin.php" name="lib/LoginTasks/Task/FilterOnLogin.php" />
   <install as="imp/lib/LoginTasks/Task/PurgeSentmail.php" name="lib/LoginTasks/Task/PurgeSentmail.php" />
   <install as="imp/lib/LoginTasks/Task/PurgeSpam.php" name="lib/LoginTasks/Task/PurgeSpam.php" />
   <install as="imp/lib/LoginTasks/Task/PurgeTrash.php" name="lib/LoginTasks/Task/PurgeTrash.php" />
   <install as="imp/lib/LoginTasks/Task/RecoverDraft.php" name="lib/LoginTasks/Task/RecoverDraft.php" />
   <install as="imp/lib/LoginTasks/Task/RenameSentmailMonthly.php" name="lib/LoginTasks/Task/RenameSentmailMonthly.php" />
   <install as="imp/lib/Mailbox/List.php" name="lib/Mailbox/List.php" />
   <install as="imp/lib/Mailbox/List/Track.php" name="lib/Mailbox/List/Track.php" />
   <install as="imp/lib/Menu/Dimp.php" name="lib/Menu/Dimp.php" />
   <install as="imp/lib/Mime/Viewer/Alternative.php" name="lib/Mime/Viewer/Alternative.php" />
   <install as="imp/lib/Mime/Viewer/Appledouble.php" name="lib/Mime/Viewer/Appledouble.php" />
   <install as="imp/lib/Mime/Viewer/Enriched.php" name="lib/Mime/Viewer/Enriched.php" />
   <install as="imp/lib/Mime/Viewer/Html.php" name="lib/Mime/Viewer/Html.php" />
   <install as="imp/lib/Mime/Viewer/Images.php" name="lib/Mime/Viewer/Images.php" />
   <install as="imp/lib/Mime/Viewer/Itip.php" name="lib/Mime/Viewer/Itip.php" />
   <install as="imp/lib/Mime/Viewer/Mdn.php" name="lib/Mime/Viewer/Mdn.php" />
   <install as="imp/lib/Mime/Viewer/Partial.php" name="lib/Mime/Viewer/Partial.php" />
   <install as="imp/lib/Mime/Viewer/Pdf.php" name="lib/Mime/Viewer/Pdf.php" />
   <install as="imp/lib/Mime/Viewer/Pgp.php" name="lib/Mime/Viewer/Pgp.php" />
   <install as="imp/lib/Mime/Viewer/Plain.php" name="lib/Mime/Viewer/Plain.php" />
   <install as="imp/lib/Mime/Viewer/Related.php" name="lib/Mime/Viewer/Related.php" />
   <install as="imp/lib/Mime/Viewer/Rfc822.php" name="lib/Mime/Viewer/Rfc822.php" />
   <install as="imp/lib/Mime/Viewer/Smil.php" name="lib/Mime/Viewer/Smil.php" />
   <install as="imp/lib/Mime/Viewer/Smime.php" name="lib/Mime/Viewer/Smime.php" />
   <install as="imp/lib/Mime/Viewer/Status.php" name="lib/Mime/Viewer/Status.php" />
   <install as="imp/lib/Mime/Viewer/Vcard.php" name="lib/Mime/Viewer/Vcard.php" />
   <install as="imp/lib/Mime/Viewer/Zip.php" name="lib/Mime/Viewer/Zip.php" />
   <install as="imp/lib/Notification/Event/Status.php" name="lib/Notification/Event/Status.php" />
   <install as="imp/lib/Notification/Handler/Decorator/Imap.php" name="lib/Notification/Handler/Decorator/Imap.php" />
   <install as="imp/lib/Notification/Listener/AjaxStatus.php" name="lib/Notification/Listener/AjaxStatus.php" />
   <install as="imp/lib/Prefs/Identity.php" name="lib/Prefs/Identity.php" />
   <install as="imp/lib/Prefs/Ui.php" name="lib/Prefs/Ui.php" />
   <install as="imp/lib/Quota/Base.php" name="lib/Quota/Base.php" />
   <install as="imp/lib/Quota/Command.php" name="lib/Quota/Command.php" />
   <install as="imp/lib/Quota/Hook.php" name="lib/Quota/Hook.php" />
   <install as="imp/lib/Quota/Imap.php" name="lib/Quota/Imap.php" />
   <install as="imp/lib/Quota/Maildir.php" name="lib/Quota/Maildir.php" />
   <install as="imp/lib/Quota/Mdaemon.php" name="lib/Quota/Mdaemon.php" />
   <install as="imp/lib/Quota/Mercury32.php" name="lib/Quota/Mercury32.php" />
   <install as="imp/lib/Quota/Null.php" name="lib/Quota/Null.php" />
   <install as="imp/lib/Quota/Sql.php" name="lib/Quota/Sql.php" />
   <install as="imp/lib/Search/Element.php" name="lib/Search/Element.php" />
   <install as="imp/lib/Search/Filter.php" name="lib/Search/Filter.php" />
   <install as="imp/lib/Search/Query.php" name="lib/Search/Query.php" />
   <install as="imp/lib/Search/Vfolder.php" name="lib/Search/Vfolder.php" />
   <install as="imp/lib/Search/Element/Attachment.php" name="lib/Search/Element/Attachment.php" />
   <install as="imp/lib/Search/Element/Bulk.php" name="lib/Search/Element/Bulk.php" />
   <install as="imp/lib/Search/Element/Date.php" name="lib/Search/Element/Date.php" />
   <install as="imp/lib/Search/Element/Flag.php" name="lib/Search/Element/Flag.php" />
   <install as="imp/lib/Search/Element/Header.php" name="lib/Search/Element/Header.php" />
   <install as="imp/lib/Search/Element/Mailinglist.php" name="lib/Search/Element/Mailinglist.php" />
   <install as="imp/lib/Search/Element/Or.php" name="lib/Search/Element/Or.php" />
   <install as="imp/lib/Search/Element/Personal.php" name="lib/Search/Element/Personal.php" />
   <install as="imp/lib/Search/Element/Recipient.php" name="lib/Search/Element/Recipient.php" />
   <install as="imp/lib/Search/Element/Size.php" name="lib/Search/Element/Size.php" />
   <install as="imp/lib/Search/Element/Text.php" name="lib/Search/Element/Text.php" />
   <install as="imp/lib/Search/Element/Within.php" name="lib/Search/Element/Within.php" />
   <install as="imp/lib/Search/Filter/Attachment.php" name="lib/Search/Filter/Attachment.php" />
   <install as="imp/lib/Search/Filter/Builtin.php" name="lib/Search/Filter/Builtin.php" />
   <install as="imp/lib/Search/Filter/Bulk.php" name="lib/Search/Filter/Bulk.php" />
   <install as="imp/lib/Search/Filter/Mailinglist.php" name="lib/Search/Filter/Mailinglist.php" />
   <install as="imp/lib/Search/Filter/Personal.php" name="lib/Search/Filter/Personal.php" />
   <install as="imp/lib/Search/Vfolder/Builtin.php" name="lib/Search/Vfolder/Builtin.php" />
   <install as="imp/lib/Search/Vfolder/Vinbox.php" name="lib/Search/Vfolder/Vinbox.php" />
   <install as="imp/lib/Search/Vfolder/Vtrash.php" name="lib/Search/Vfolder/Vtrash.php" />
   <install as="imp/lib/Sentmail/Base.php" name="lib/Sentmail/Base.php" />
   <install as="imp/lib/Sentmail/Null.php" name="lib/Sentmail/Null.php" />
   <install as="imp/lib/Sentmail/Sql.php" name="lib/Sentmail/Sql.php" />
   <install as="imp/lib/tests/Imp/AllTests.php" name="lib/tests/Imp/AllTests.php" />
   <install as="imp/lib/tests/Imp/Autoload.php" name="lib/tests/Imp/Autoload.php" />
   <install as="imp/lib/tests/Imp/phpunit.xml" name="lib/tests/Imp/phpunit.xml" />
   <install as="imp/lib/tests/Imp/fixtures/maildirsize" name="lib/tests/Imp/fixtures/maildirsize" />
   <install as="imp/lib/tests/Imp/Stub/HtmlViewer.php" name="lib/tests/Imp/Stub/HtmlViewer.php" />
   <install as="imp/lib/tests/Imp/Unit/QuotaTest.php" name="lib/tests/Imp/Unit/QuotaTest.php" />
   <install as="imp/lib/tests/Imp/Unit/Mime/Viewer/HtmlTest.php" name="lib/tests/Imp/Unit/Mime/Viewer/HtmlTest.php" />
   <install as="imp/lib/tests/Imp/Unit/Mime/Viewer/ItipTest.php" name="lib/tests/Imp/Unit/Mime/Viewer/ItipTest.php" />
   <install as="imp/lib/Tree/Flist.php" name="lib/Tree/Flist.php" />
   <install as="imp/lib/Ui/Compose.php" name="lib/Ui/Compose.php" />
   <install as="imp/lib/Ui/Editor.php" name="lib/Ui/Editor.php" />
   <install as="imp/lib/Ui/Folder.php" name="lib/Ui/Folder.php" />
   <install as="imp/lib/Ui/Headers.php" name="lib/Ui/Headers.php" />
   <install as="imp/lib/Ui/Imageview.php" name="lib/Ui/Imageview.php" />
   <install as="imp/lib/Ui/Mailbox.php" name="lib/Ui/Mailbox.php" />
   <install as="imp/lib/Ui/Message.php" name="lib/Ui/Message.php" />
   <install as="imp/lib/Ui/Mimp.php" name="lib/Ui/Mimp.php" />
   <install as="imp/lib/Views/Compose.php" name="lib/Views/Compose.php" />
   <install as="imp/lib/Views/ListMessages.php" name="lib/Views/ListMessages.php" />
   <install as="imp/lib/Views/ShowMessage.php" name="lib/Views/ShowMessage.php" />
   <install as="imp/locale/imp.pot" name="locale/imp.pot" />
   <install as="imp/locale/ar/LC_MESSAGES/imp.mo" name="locale/ar/LC_MESSAGES/imp.mo" />
   <install as="imp/locale/ar/LC_MESSAGES/imp.po" name="locale/ar/LC_MESSAGES/imp.po" />
   <install as="imp/locale/ar_OM/LC_MESSAGES/imp.mo" name="locale/ar_OM/LC_MESSAGES/imp.mo" />
   <install as="imp/locale/ar_OM/LC_MESSAGES/imp.po" name="locale/ar_OM/LC_MESSAGES/imp.po" />
   <install as="imp/locale/bg/LC_MESSAGES/imp.mo" name="locale/bg/LC_MESSAGES/imp.mo" />
   <install as="imp/locale/bg/LC_MESSAGES/imp.po" name="locale/bg/LC_MESSAGES/imp.po" />
   <install as="imp/locale/bs/LC_MESSAGES/imp.mo" name="locale/bs/LC_MESSAGES/imp.mo" />
   <install as="imp/locale/bs/LC_MESSAGES/imp.po" name="locale/bs/LC_MESSAGES/imp.po" />
   <install as="imp/locale/ca/help.xml" name="locale/ca/help.xml" />
   <install as="imp/locale/ca/LC_MESSAGES/imp.mo" name="locale/ca/LC_MESSAGES/imp.mo" />
   <install as="imp/locale/ca/LC_MESSAGES/imp.po" name="locale/ca/LC_MESSAGES/imp.po" />
   <install as="imp/locale/cs/help.xml" name="locale/cs/help.xml" />
   <install as="imp/locale/cs/LC_MESSAGES/imp.mo" name="locale/cs/LC_MESSAGES/imp.mo" />
   <install as="imp/locale/cs/LC_MESSAGES/imp.po" name="locale/cs/LC_MESSAGES/imp.po" />
   <install as="imp/locale/da/help.xml" name="locale/da/help.xml" />
   <install as="imp/locale/da/LC_MESSAGES/imp.mo" name="locale/da/LC_MESSAGES/imp.mo" />
   <install as="imp/locale/da/LC_MESSAGES/imp.po" name="locale/da/LC_MESSAGES/imp.po" />
   <install as="imp/locale/de/help.xml" name="locale/de/help.xml" />
   <install as="imp/locale/de/LC_MESSAGES/imp.mo" name="locale/de/LC_MESSAGES/imp.mo" />
   <install as="imp/locale/de/LC_MESSAGES/imp.po" name="locale/de/LC_MESSAGES/imp.po" />
   <install as="imp/locale/el/help.xml" name="locale/el/help.xml" />
   <install as="imp/locale/el/LC_MESSAGES/imp.mo" name="locale/el/LC_MESSAGES/imp.mo" />
   <install as="imp/locale/el/LC_MESSAGES/imp.po" name="locale/el/LC_MESSAGES/imp.po" />
   <install as="imp/locale/en/help.xml" name="locale/en/help.xml" />
   <install as="imp/locale/es/help.xml" name="locale/es/help.xml" />
   <install as="imp/locale/es/LC_MESSAGES/imp.mo" name="locale/es/LC_MESSAGES/imp.mo" />
   <install as="imp/locale/es/LC_MESSAGES/imp.po" name="locale/es/LC_MESSAGES/imp.po" />
   <install as="imp/locale/et/help.xml" name="locale/et/help.xml" />
   <install as="imp/locale/et/LC_MESSAGES/imp.mo" name="locale/et/LC_MESSAGES/imp.mo" />
   <install as="imp/locale/et/LC_MESSAGES/imp.po" name="locale/et/LC_MESSAGES/imp.po" />
   <install as="imp/locale/eu/help.xml" name="locale/eu/help.xml" />
   <install as="imp/locale/eu/LC_MESSAGES/imp.mo" name="locale/eu/LC_MESSAGES/imp.mo" />
   <install as="imp/locale/eu/LC_MESSAGES/imp.po" name="locale/eu/LC_MESSAGES/imp.po" />
   <install as="imp/locale/fa/help.xml" name="locale/fa/help.xml" />
   <install as="imp/locale/fa/LC_MESSAGES/imp.mo" name="locale/fa/LC_MESSAGES/imp.mo" />
   <install as="imp/locale/fa/LC_MESSAGES/imp.po" name="locale/fa/LC_MESSAGES/imp.po" />
   <install as="imp/locale/fi/help.xml" name="locale/fi/help.xml" />
   <install as="imp/locale/fi/LC_MESSAGES/imp.mo" name="locale/fi/LC_MESSAGES/imp.mo" />
   <install as="imp/locale/fi/LC_MESSAGES/imp.po" name="locale/fi/LC_MESSAGES/imp.po" />
   <install as="imp/locale/fr/help.xml" name="locale/fr/help.xml" />
   <install as="imp/locale/fr/LC_MESSAGES/imp.mo" name="locale/fr/LC_MESSAGES/imp.mo" />
   <install as="imp/locale/fr/LC_MESSAGES/imp.po" name="locale/fr/LC_MESSAGES/imp.po" />
   <install as="imp/locale/gl/LC_MESSAGES/imp.mo" name="locale/gl/LC_MESSAGES/imp.mo" />
   <install as="imp/locale/gl/LC_MESSAGES/imp.po" name="locale/gl/LC_MESSAGES/imp.po" />
   <install as="imp/locale/he/LC_MESSAGES/imp.mo" name="locale/he/LC_MESSAGES/imp.mo" />
   <install as="imp/locale/he/LC_MESSAGES/imp.po" name="locale/he/LC_MESSAGES/imp.po" />
   <install as="imp/locale/hr/help.xml" name="locale/hr/help.xml" />
   <install as="imp/locale/hr/LC_MESSAGES/imp.mo" name="locale/hr/LC_MESSAGES/imp.mo" />
   <install as="imp/locale/hr/LC_MESSAGES/imp.po" name="locale/hr/LC_MESSAGES/imp.po" />
   <install as="imp/locale/hu/help.xml" name="locale/hu/help.xml" />
   <install as="imp/locale/hu/LC_MESSAGES/imp.mo" name="locale/hu/LC_MESSAGES/imp.mo" />
   <install as="imp/locale/hu/LC_MESSAGES/imp.po" name="locale/hu/LC_MESSAGES/imp.po" />
   <install as="imp/locale/id/LC_MESSAGES/imp.mo" name="locale/id/LC_MESSAGES/imp.mo" />
   <install as="imp/locale/id/LC_MESSAGES/imp.po" name="locale/id/LC_MESSAGES/imp.po" />
   <install as="imp/locale/is/LC_MESSAGES/imp.mo" name="locale/is/LC_MESSAGES/imp.mo" />
   <install as="imp/locale/is/LC_MESSAGES/imp.po" name="locale/is/LC_MESSAGES/imp.po" />
   <install as="imp/locale/it/help.xml" name="locale/it/help.xml" />
   <install as="imp/locale/it/LC_MESSAGES/imp.mo" name="locale/it/LC_MESSAGES/imp.mo" />
   <install as="imp/locale/it/LC_MESSAGES/imp.po" name="locale/it/LC_MESSAGES/imp.po" />
   <install as="imp/locale/ja/LC_MESSAGES/imp.mo" name="locale/ja/LC_MESSAGES/imp.mo" />
   <install as="imp/locale/ja/LC_MESSAGES/imp.po" name="locale/ja/LC_MESSAGES/imp.po" />
   <install as="imp/locale/km/LC_MESSAGES/imp.mo" name="locale/km/LC_MESSAGES/imp.mo" />
   <install as="imp/locale/km/LC_MESSAGES/imp.po" name="locale/km/LC_MESSAGES/imp.po" />
   <install as="imp/locale/ko/help.xml" name="locale/ko/help.xml" />
   <install as="imp/locale/ko/LC_MESSAGES/imp.mo" name="locale/ko/LC_MESSAGES/imp.mo" />
   <install as="imp/locale/ko/LC_MESSAGES/imp.po" name="locale/ko/LC_MESSAGES/imp.po" />
   <install as="imp/locale/lt/LC_MESSAGES/imp.mo" name="locale/lt/LC_MESSAGES/imp.mo" />
   <install as="imp/locale/lt/LC_MESSAGES/imp.po" name="locale/lt/LC_MESSAGES/imp.po" />
   <install as="imp/locale/lv/LC_MESSAGES/imp.mo" name="locale/lv/LC_MESSAGES/imp.mo" />
   <install as="imp/locale/lv/LC_MESSAGES/imp.po" name="locale/lv/LC_MESSAGES/imp.po" />
   <install as="imp/locale/mk/LC_MESSAGES/imp.mo" name="locale/mk/LC_MESSAGES/imp.mo" />
   <install as="imp/locale/mk/LC_MESSAGES/imp.po" name="locale/mk/LC_MESSAGES/imp.po" />
   <install as="imp/locale/nb/help.xml" name="locale/nb/help.xml" />
   <install as="imp/locale/nb/LC_MESSAGES/imp.mo" name="locale/nb/LC_MESSAGES/imp.mo" />
   <install as="imp/locale/nb/LC_MESSAGES/imp.po" name="locale/nb/LC_MESSAGES/imp.po" />
   <install as="imp/locale/nl/help.xml" name="locale/nl/help.xml" />
   <install as="imp/locale/nl/LC_MESSAGES/imp.mo" name="locale/nl/LC_MESSAGES/imp.mo" />
   <install as="imp/locale/nl/LC_MESSAGES/imp.po" name="locale/nl/LC_MESSAGES/imp.po" />
   <install as="imp/locale/nn/LC_MESSAGES/imp.mo" name="locale/nn/LC_MESSAGES/imp.mo" />
   <install as="imp/locale/nn/LC_MESSAGES/imp.po" name="locale/nn/LC_MESSAGES/imp.po" />
   <install as="imp/locale/pl/help.xml" name="locale/pl/help.xml" />
   <install as="imp/locale/pl/LC_MESSAGES/imp.mo" name="locale/pl/LC_MESSAGES/imp.mo" />
   <install as="imp/locale/pl/LC_MESSAGES/imp.po" name="locale/pl/LC_MESSAGES/imp.po" />
   <install as="imp/locale/pt/help.xml" name="locale/pt/help.xml" />
   <install as="imp/locale/pt/LC_MESSAGES/imp.mo" name="locale/pt/LC_MESSAGES/imp.mo" />
   <install as="imp/locale/pt/LC_MESSAGES/imp.po" name="locale/pt/LC_MESSAGES/imp.po" />
   <install as="imp/locale/pt_BR/help.xml" name="locale/pt_BR/help.xml" />
   <install as="imp/locale/pt_BR/LC_MESSAGES/imp.mo" name="locale/pt_BR/LC_MESSAGES/imp.mo" />
   <install as="imp/locale/pt_BR/LC_MESSAGES/imp.po" name="locale/pt_BR/LC_MESSAGES/imp.po" />
   <install as="imp/locale/ro/LC_MESSAGES/imp.mo" name="locale/ro/LC_MESSAGES/imp.mo" />
   <install as="imp/locale/ro/LC_MESSAGES/imp.po" name="locale/ro/LC_MESSAGES/imp.po" />
   <install as="imp/locale/ru/help.xml" name="locale/ru/help.xml" />
   <install as="imp/locale/ru/LC_MESSAGES/imp.mo" name="locale/ru/LC_MESSAGES/imp.mo" />
   <install as="imp/locale/ru/LC_MESSAGES/imp.po" name="locale/ru/LC_MESSAGES/imp.po" />
   <install as="imp/locale/sk/help.xml" name="locale/sk/help.xml" />
   <install as="imp/locale/sk/LC_MESSAGES/imp.mo" name="locale/sk/LC_MESSAGES/imp.mo" />
   <install as="imp/locale/sk/LC_MESSAGES/imp.po" name="locale/sk/LC_MESSAGES/imp.po" />
   <install as="imp/locale/sl/LC_MESSAGES/imp.mo" name="locale/sl/LC_MESSAGES/imp.mo" />
   <install as="imp/locale/sl/LC_MESSAGES/imp.po" name="locale/sl/LC_MESSAGES/imp.po" />
   <install as="imp/locale/sv/help.xml" name="locale/sv/help.xml" />
   <install as="imp/locale/sv/LC_MESSAGES/imp.mo" name="locale/sv/LC_MESSAGES/imp.mo" />
   <install as="imp/locale/sv/LC_MESSAGES/imp.po" name="locale/sv/LC_MESSAGES/imp.po" />
   <install as="imp/locale/th/LC_MESSAGES/imp.mo" name="locale/th/LC_MESSAGES/imp.mo" />
   <install as="imp/locale/th/LC_MESSAGES/imp.po" name="locale/th/LC_MESSAGES/imp.po" />
   <install as="imp/locale/tr/help.xml" name="locale/tr/help.xml" />
   <install as="imp/locale/tr/LC_MESSAGES/imp.mo" name="locale/tr/LC_MESSAGES/imp.mo" />
   <install as="imp/locale/tr/LC_MESSAGES/imp.po" name="locale/tr/LC_MESSAGES/imp.po" />
   <install as="imp/locale/uk/help.xml" name="locale/uk/help.xml" />
   <install as="imp/locale/uk/LC_MESSAGES/imp.mo" name="locale/uk/LC_MESSAGES/imp.mo" />
   <install as="imp/locale/uk/LC_MESSAGES/imp.po" name="locale/uk/LC_MESSAGES/imp.po" />
   <install as="imp/locale/zh_CN/help.xml" name="locale/zh_CN/help.xml" />
   <install as="imp/locale/zh_CN/LC_MESSAGES/imp.mo" name="locale/zh_CN/LC_MESSAGES/imp.mo" />
   <install as="imp/locale/zh_CN/LC_MESSAGES/imp.po" name="locale/zh_CN/LC_MESSAGES/imp.po" />
   <install as="imp/locale/zh_TW/help.xml" name="locale/zh_TW/help.xml" />
   <install as="imp/locale/zh_TW/LC_MESSAGES/imp.mo" name="locale/zh_TW/LC_MESSAGES/imp.mo" />
   <install as="imp/locale/zh_TW/LC_MESSAGES/imp.po" name="locale/zh_TW/LC_MESSAGES/imp.po" />
   <install as="imp/migration/1_imp_base_tables.php" name="migration/1_imp_base_tables.php" />
   <install as="imp/migration/2_imp_autoincrement_sentmail.php" name="migration/2_imp_autoincrement_sentmail.php" />
   <install as="imp/templates/common-header.inc" name="templates/common-header.inc" />
   <install as="imp/templates/dimp/index.inc" name="templates/dimp/index.inc" />
   <install as="imp/templates/dimp/javascript_defs.php" name="templates/dimp/javascript_defs.php" />
   <install as="imp/templates/dimp/compose/compose-base.html" name="templates/dimp/compose/compose-base.html" />
   <install as="imp/templates/dimp/compose/compose.html" name="templates/dimp/compose/compose.html" />
   <install as="imp/templates/dimp/message/message.html" name="templates/dimp/message/message.html" />
   <install as="imp/templates/imp/javascript_defs.php" name="templates/imp/javascript_defs.php" />
   <install as="imp/templates/imp/compose/compose.html" name="templates/imp/compose/compose.html" />
   <install as="imp/templates/imp/compose/redirect.html" name="templates/imp/compose/redirect.html" />
   <install as="imp/templates/imp/compose/success.html" name="templates/imp/compose/success.html" />
   <install as="imp/templates/imp/contacts/contacts.html" name="templates/imp/contacts/contacts.html" />
   <install as="imp/templates/imp/flist/flist.html" name="templates/imp/flist/flist.html" />
   <install as="imp/templates/imp/folders/actions.html" name="templates/imp/folders/actions.html" />
   <install as="imp/templates/imp/folders/folders_confirm.html" name="templates/imp/folders/folders_confirm.html" />
   <install as="imp/templates/imp/folders/folders_size.html" name="templates/imp/folders/folders_size.html" />
   <install as="imp/templates/imp/folders/head.html" name="templates/imp/folders/head.html" />
   <install as="imp/templates/imp/folders/import.html" name="templates/imp/folders/import.html" />
   <install as="imp/templates/imp/mailbox/actions.html" name="templates/imp/mailbox/actions.html" />
   <install as="imp/templates/imp/mailbox/actions_deleted.html" name="templates/imp/mailbox/actions_deleted.html" />
   <install as="imp/templates/imp/mailbox/empty_mailbox.html" name="templates/imp/mailbox/empty_mailbox.html" />
   <install as="imp/templates/imp/mailbox/form_start.html" name="templates/imp/mailbox/form_start.html" />
   <install as="imp/templates/imp/mailbox/header.html" name="templates/imp/mailbox/header.html" />
   <install as="imp/templates/imp/mailbox/mailbox.html" name="templates/imp/mailbox/mailbox.html" />
   <install as="imp/templates/imp/mailbox/message_headers.html" name="templates/imp/mailbox/message_headers.html" />
   <install as="imp/templates/imp/mailbox/navbar.html" name="templates/imp/mailbox/navbar.html" />
   <install as="imp/templates/imp/mailbox/searchfolder.html" name="templates/imp/mailbox/searchfolder.html" />
   <install as="imp/templates/imp/menu/menu.html" name="templates/imp/menu/menu.html" />
   <install as="imp/templates/imp/message/message.html" name="templates/imp/message/message.html" />
   <install as="imp/templates/imp/message/navbar_actions.html" name="templates/imp/message/navbar_actions.html" />
   <install as="imp/templates/imp/message/navbar_navigate.html" name="templates/imp/message/navbar_navigate.html" />
   <install as="imp/templates/imp/message/navbar_top.html" name="templates/imp/message/navbar_top.html" />
   <install as="imp/templates/imp/search/search-basic.html" name="templates/imp/search/search-basic.html" />
   <install as="imp/templates/imp/search/search.html" name="templates/imp/search/search.html" />
   <install as="imp/templates/imp/thread/thread.html" name="templates/imp/thread/thread.html" />
   <install as="imp/templates/mimp/compose/compose.html" name="templates/mimp/compose/compose.html" />
   <install as="imp/templates/mimp/folders/folders.html" name="templates/mimp/folders/folders.html" />
   <install as="imp/templates/mimp/mailbox/mailbox.html" name="templates/mimp/mailbox/mailbox.html" />
   <install as="imp/templates/mimp/mailbox/search.html" name="templates/mimp/mailbox/search.html" />
   <install as="imp/templates/mimp/message/message.html" name="templates/mimp/message/message.html" />
   <install as="imp/templates/mimp/message/part.html" name="templates/mimp/message/part.html" />
   <install as="imp/templates/mobile/folders.html.php" name="templates/mobile/folders.html.php" />
   <install as="imp/templates/mobile/head.html.php" name="templates/mobile/head.html.php" />
   <install as="imp/templates/mobile/javascript_defs.php" name="templates/mobile/javascript_defs.php" />
   <install as="imp/templates/mobile/mailbox.html.php" name="templates/mobile/mailbox.html.php" />
   <install as="imp/templates/mobile/message.html.php" name="templates/mobile/message.html.php" />
   <install as="imp/templates/mobile/notice.html.php" name="templates/mobile/notice.html.php" />
   <install as="imp/templates/newmsg/alert.html" name="templates/newmsg/alert.html" />
   <install as="imp/templates/pgp/import_key.html" name="templates/pgp/import_key.html" />
   <install as="imp/templates/prefs/acl.html" name="templates/prefs/acl.html" />
   <install as="imp/templates/prefs/drafts.html" name="templates/prefs/drafts.html" />
   <install as="imp/templates/prefs/encrypt.html" name="templates/prefs/encrypt.html" />
   <install as="imp/templates/prefs/flags.html" name="templates/prefs/flags.html" />
   <install as="imp/templates/prefs/initialpage.html" name="templates/prefs/initialpage.html" />
   <install as="imp/templates/prefs/mailto.html" name="templates/prefs/mailto.html" />
   <install as="imp/templates/prefs/pgpprivatekey.html" name="templates/prefs/pgpprivatekey.html" />
   <install as="imp/templates/prefs/pgppublickey.html" name="templates/prefs/pgppublickey.html" />
   <install as="imp/templates/prefs/searches.html" name="templates/prefs/searches.html" />
   <install as="imp/templates/prefs/sentmail.html" name="templates/prefs/sentmail.html" />
   <install as="imp/templates/prefs/signaturehtml.html" name="templates/prefs/signaturehtml.html" />
   <install as="imp/templates/prefs/smimeprivatekey.html" name="templates/prefs/smimeprivatekey.html" />
   <install as="imp/templates/prefs/smimepublickey.html" name="templates/prefs/smimepublickey.html" />
   <install as="imp/templates/prefs/sound.html" name="templates/prefs/sound.html" />
   <install as="imp/templates/prefs/spam.html" name="templates/prefs/spam.html" />
   <install as="imp/templates/prefs/specialuse.html" name="templates/prefs/specialuse.html" />
   <install as="imp/templates/prefs/stationery.html" name="templates/prefs/stationery.html" />
   <install as="imp/templates/prefs/trash.html" name="templates/prefs/trash.html" />
   <install as="imp/templates/print/headers.html" name="templates/print/headers.html" />
   <install as="imp/templates/print/print.html" name="templates/print/print.html" />
   <install as="imp/templates/quota/quota.html" name="templates/quota/quota.html" />
   <install as="imp/templates/rss/mailbox.rss" name="templates/rss/mailbox.rss" />
   <install as="imp/templates/saveimage/saveimage.html" name="templates/saveimage/saveimage.html" />
   <install as="imp/templates/smime/import_key.html" name="templates/smime/import_key.html" />
   <install as="imp/templates/test/mailserver.inc" name="templates/test/mailserver.inc" />
   <install as="imp/themes/azur/screen.css" name="themes/azur/screen.css" />
   <install as="imp/themes/bluemoon/screen.css" name="themes/bluemoon/screen.css" />
   <install as="imp/themes/bluewhite/screen.css" name="themes/bluewhite/screen.css" />
   <install as="imp/themes/bluewhite/dimp/screen.css" name="themes/bluewhite/dimp/screen.css" />
   <install as="imp/themes/brown/screen.css" name="themes/brown/screen.css" />
   <install as="imp/themes/burntorange/screen.css" name="themes/burntorange/screen.css" />
   <install as="imp/themes/cornflower/screen.css" name="themes/cornflower/screen.css" />
   <install as="imp/themes/default/ie6_or_less.css" name="themes/default/ie6_or_less.css" />
   <install as="imp/themes/default/ie7.css" name="themes/default/ie7.css" />
   <install as="imp/themes/default/mobile.css" name="themes/default/mobile.css" />
   <install as="imp/themes/default/rtl.css" name="themes/default/rtl.css" />
   <install as="imp/themes/default/screen.css" name="themes/default/screen.css" />
   <install as="imp/themes/default/dimp/ie7.css" name="themes/default/dimp/ie7.css" />
   <install as="imp/themes/default/dimp/screen.css" name="themes/default/dimp/screen.css" />
   <install as="imp/themes/default/graphics/addressbook_add.png" name="themes/default/graphics/addressbook_add.png" />
   <install as="imp/themes/default/graphics/addressbook_browse.png" name="themes/default/graphics/addressbook_browse.png" />
   <install as="imp/themes/default/graphics/add_contact.png" name="themes/default/graphics/add_contact.png" />
   <install as="imp/themes/default/graphics/application_tile_horizontal.png" name="themes/default/graphics/application_tile_horizontal.png" />
   <install as="imp/themes/default/graphics/application_tile_vertical.png" name="themes/default/graphics/application_tile_vertical.png" />
   <install as="imp/themes/default/graphics/arrow_collapsed.png" name="themes/default/graphics/arrow_collapsed.png" />
   <install as="imp/themes/default/graphics/arrow_expanded.png" name="themes/default/graphics/arrow_expanded.png" />
   <install as="imp/themes/default/graphics/attachment.png" name="themes/default/graphics/attachment.png" />
   <install as="imp/themes/default/graphics/backhead_orderby.png" name="themes/default/graphics/backhead_orderby.png" />
   <install as="imp/themes/default/graphics/backhead_r.png" name="themes/default/graphics/backhead_r.png" />
   <install as="imp/themes/default/graphics/backhead_s2.png" name="themes/default/graphics/backhead_s2.png" />
   <install as="imp/themes/default/graphics/backhead_shadow.png" name="themes/default/graphics/backhead_shadow.png" />
   <install as="imp/themes/default/graphics/blacklist.png" name="themes/default/graphics/blacklist.png" />
   <install as="imp/themes/default/graphics/calendar.png" name="themes/default/graphics/calendar.png" />
   <install as="imp/themes/default/graphics/checkbox_off.png" name="themes/default/graphics/checkbox_off.png" />
   <install as="imp/themes/default/graphics/checkbox_on.png" name="themes/default/graphics/checkbox_on.png" />
   <install as="imp/themes/default/graphics/checkbox_over.png" name="themes/default/graphics/checkbox_over.png" />
   <install as="imp/themes/default/graphics/checkmail.png" name="themes/default/graphics/checkmail.png" />
   <install as="imp/themes/default/graphics/close.png" name="themes/default/graphics/close.png" />
   <install as="imp/themes/default/graphics/compose.png" name="themes/default/graphics/compose.png" />
   <install as="imp/themes/default/graphics/delete.png" name="themes/default/graphics/delete.png" />
   <install as="imp/themes/default/graphics/download.png" name="themes/default/graphics/download.png" />
   <install as="imp/themes/default/graphics/drafts.png" name="themes/default/graphics/drafts.png" />
   <install as="imp/themes/default/graphics/dragHandle.png" name="themes/default/graphics/dragHandle.png" />
   <install as="imp/themes/default/graphics/dragHandleVert.png" name="themes/default/graphics/dragHandleVert.png" />
   <install as="imp/themes/default/graphics/edit.png" name="themes/default/graphics/edit.png" />
   <install as="imp/themes/default/graphics/empty_spam.png" name="themes/default/graphics/empty_spam.png" />
   <install as="imp/themes/default/graphics/empty_trash.png" name="themes/default/graphics/empty_trash.png" />
   <install as="imp/themes/default/graphics/encrypted.png" name="themes/default/graphics/encrypted.png" />
   <install as="imp/themes/default/graphics/favicon.ico" name="themes/default/graphics/favicon.ico" />
   <install as="imp/themes/default/graphics/fetchmail.png" name="themes/default/graphics/fetchmail.png" />
   <install as="imp/themes/default/graphics/filters.png" name="themes/default/graphics/filters.png" />
   <install as="imp/themes/default/graphics/forward.png" name="themes/default/graphics/forward.png" />
   <install as="imp/themes/default/graphics/gallery.png" name="themes/default/graphics/gallery.png" />
   <install as="imp/themes/default/graphics/ham.png" name="themes/default/graphics/ham.png" />
   <install as="imp/themes/default/graphics/help.png" name="themes/default/graphics/help.png" />
   <install as="imp/themes/default/graphics/ico_message_off.png" name="themes/default/graphics/ico_message_off.png" />
   <install as="imp/themes/default/graphics/imp.png" name="themes/default/graphics/imp.png" />
   <install as="imp/themes/default/graphics/info_icon.png" name="themes/default/graphics/info_icon.png" />
   <install as="imp/themes/default/graphics/key_down.png" name="themes/default/graphics/key_down.png" />
   <install as="imp/themes/default/graphics/key_up.png" name="themes/default/graphics/key_up.png" />
   <install as="imp/themes/default/graphics/loading.gif" name="themes/default/graphics/loading.gif" />
   <install as="imp/themes/default/graphics/logo.png" name="themes/default/graphics/logo.png" />
   <install as="imp/themes/default/graphics/logout.png" name="themes/default/graphics/logout.png" />
   <install as="imp/themes/default/graphics/mail_answered.png" name="themes/default/graphics/mail_answered.png" />
   <install as="imp/themes/default/graphics/mail_clearflag.png" name="themes/default/graphics/mail_clearflag.png" />
   <install as="imp/themes/default/graphics/mail_deleted.png" name="themes/default/graphics/mail_deleted.png" />
   <install as="imp/themes/default/graphics/mail_draft.png" name="themes/default/graphics/mail_draft.png" />
   <install as="imp/themes/default/graphics/mail_flagged.png" name="themes/default/graphics/mail_flagged.png" />
   <install as="imp/themes/default/graphics/mail_forwarded.png" name="themes/default/graphics/mail_forwarded.png" />
   <install as="imp/themes/default/graphics/mail_personal.png" name="themes/default/graphics/mail_personal.png" />
   <install as="imp/themes/default/graphics/mail_priority_high.png" name="themes/default/graphics/mail_priority_high.png" />
   <install as="imp/themes/default/graphics/mail_priority_low.png" name="themes/default/graphics/mail_priority_low.png" />
   <install as="imp/themes/default/graphics/mail_seen.png" name="themes/default/graphics/mail_seen.png" />
   <install as="imp/themes/default/graphics/mail_unseen.png" name="themes/default/graphics/mail_unseen.png" />
   <install as="imp/themes/default/graphics/manage_attachments.png" name="themes/default/graphics/manage_attachments.png" />
   <install as="imp/themes/default/graphics/message_source.png" name="themes/default/graphics/message_source.png" />
   <install as="imp/themes/default/graphics/mini-error.png" name="themes/default/graphics/mini-error.png" />
   <install as="imp/themes/default/graphics/newmail.png" name="themes/default/graphics/newmail.png" />
   <install as="imp/themes/default/graphics/newwin.png" name="themes/default/graphics/newwin.png" />
   <install as="imp/themes/default/graphics/plus.png" name="themes/default/graphics/plus.png" />
   <install as="imp/themes/default/graphics/popdown.png" name="themes/default/graphics/popdown.png" />
   <install as="imp/themes/default/graphics/prefs.png" name="themes/default/graphics/prefs.png" />
   <install as="imp/themes/default/graphics/preview.png" name="themes/default/graphics/preview.png" />
   <install as="imp/themes/default/graphics/print.png" name="themes/default/graphics/print.png" />
   <install as="imp/themes/default/graphics/quotaback.jpg" name="themes/default/graphics/quotaback.jpg" />
   <install as="imp/themes/default/graphics/quotauncover.gif" name="themes/default/graphics/quotauncover.gif" />
   <install as="imp/themes/default/graphics/reload.png" name="themes/default/graphics/reload.png" />
   <install as="imp/themes/default/graphics/reply.png" name="themes/default/graphics/reply.png" />
   <install as="imp/themes/default/graphics/replyall.png" name="themes/default/graphics/replyall.png" />
   <install as="imp/themes/default/graphics/sbcursor_bottom.png" name="themes/default/graphics/sbcursor_bottom.png" />
   <install as="imp/themes/default/graphics/sbcursor_top.png" name="themes/default/graphics/sbcursor_top.png" />
   <install as="imp/themes/default/graphics/scroller.png" name="themes/default/graphics/scroller.png" />
   <install as="imp/themes/default/graphics/scroller_back.png" name="themes/default/graphics/scroller_back.png" />
   <install as="imp/themes/default/graphics/select.png" name="themes/default/graphics/select.png" />
   <install as="imp/themes/default/graphics/shared.png" name="themes/default/graphics/shared.png" />
   <install as="imp/themes/default/graphics/signed.png" name="themes/default/graphics/signed.png" />
   <install as="imp/themes/default/graphics/sortdown.png" name="themes/default/graphics/sortdown.png" />
   <install as="imp/themes/default/graphics/sortup.png" name="themes/default/graphics/sortup.png" />
   <install as="imp/themes/default/graphics/spacer_red.png" name="themes/default/graphics/spacer_red.png" />
   <install as="imp/themes/default/graphics/spam.png" name="themes/default/graphics/spam.png" />
   <install as="imp/themes/default/graphics/spellcheck.png" name="themes/default/graphics/spellcheck.png" />
   <install as="imp/themes/default/graphics/undelete.png" name="themes/default/graphics/undelete.png" />
   <install as="imp/themes/default/graphics/warning.png" name="themes/default/graphics/warning.png" />
   <install as="imp/themes/default/graphics/whitelist.png" name="themes/default/graphics/whitelist.png" />
   <install as="imp/themes/default/graphics/folders/create.png" name="themes/default/graphics/folders/create.png" />
   <install as="imp/themes/default/graphics/folders/delete.png" name="themes/default/graphics/folders/delete.png" />
   <install as="imp/themes/default/graphics/folders/drafts.png" name="themes/default/graphics/folders/drafts.png" />
   <install as="imp/themes/default/graphics/folders/edit.png" name="themes/default/graphics/folders/edit.png" />
   <install as="imp/themes/default/graphics/folders/folder.png" name="themes/default/graphics/folders/folder.png" />
   <install as="imp/themes/default/graphics/folders/inbox.png" name="themes/default/graphics/folders/inbox.png" />
   <install as="imp/themes/default/graphics/folders/minus.png" name="themes/default/graphics/folders/minus.png" />
   <install as="imp/themes/default/graphics/folders/open.png" name="themes/default/graphics/folders/open.png" />
   <install as="imp/themes/default/graphics/folders/plus.png" name="themes/default/graphics/folders/plus.png" />
   <install as="imp/themes/default/graphics/folders/sent.png" name="themes/default/graphics/folders/sent.png" />
   <install as="imp/themes/default/graphics/folders/spam.png" name="themes/default/graphics/folders/spam.png" />
   <install as="imp/themes/default/graphics/folders/trash.png" name="themes/default/graphics/folders/trash.png" />
   <install as="imp/themes/default/graphics/mime/apple.png" name="themes/default/graphics/mime/apple.png" />
   <install as="imp/themes/default/graphics/mime/compressed.png" name="themes/default/graphics/mime/compressed.png" />
   <install as="imp/themes/default/graphics/mime/itip.png" name="themes/default/graphics/mime/itip.png" />
   <install as="imp/themes/default/mimp/screen.css" name="themes/default/mimp/screen.css" />
   <install as="imp/themes/fadetogreen/screen.css" name="themes/fadetogreen/screen.css" />
   <install as="imp/themes/gennevilliers/screen.css" name="themes/gennevilliers/screen.css" />
   <install as="imp/themes/green/screen.css" name="themes/green/screen.css" />
   <install as="imp/themes/grey/screen.css" name="themes/grey/screen.css" />
   <install as="imp/themes/ideas/screen.css" name="themes/ideas/screen.css" />
   <install as="imp/themes/lavander/screen.css" name="themes/lavander/screen.css" />
   <install as="imp/themes/luc/screen.css" name="themes/luc/screen.css" />
   <install as="imp/themes/lucblue/screen.css" name="themes/lucblue/screen.css" />
   <install as="imp/themes/mozilla/screen.css" name="themes/mozilla/screen.css" />
   <install as="imp/themes/postnuke/screen.css" name="themes/postnuke/screen.css" />
   <install as="imp/themes/silver/screen.css" name="themes/silver/screen.css" />
   <install as="imp/themes/silver/dimp/screen.css" name="themes/silver/dimp/screen.css" />
   <install as="imp/themes/silver/graphics/addressbook_add.png" name="themes/silver/graphics/addressbook_add.png" />
   <install as="imp/themes/silver/graphics/addressbook_browse.png" name="themes/silver/graphics/addressbook_browse.png" />
   <install as="imp/themes/silver/graphics/add_contact.png" name="themes/silver/graphics/add_contact.png" />
   <install as="imp/themes/silver/graphics/application_tile_horizontal.png" name="themes/silver/graphics/application_tile_horizontal.png" />
   <install as="imp/themes/silver/graphics/application_tile_vertical.png" name="themes/silver/graphics/application_tile_vertical.png" />
   <install as="imp/themes/silver/graphics/arrow_collapsed.png" name="themes/silver/graphics/arrow_collapsed.png" />
   <install as="imp/themes/silver/graphics/arrow_expanded.png" name="themes/silver/graphics/arrow_expanded.png" />
   <install as="imp/themes/silver/graphics/attachment.png" name="themes/silver/graphics/attachment.png" />
   <install as="imp/themes/silver/graphics/blacklist.png" name="themes/silver/graphics/blacklist.png" />
   <install as="imp/themes/silver/graphics/calendar.png" name="themes/silver/graphics/calendar.png" />
   <install as="imp/themes/silver/graphics/checkmail.png" name="themes/silver/graphics/checkmail.png" />
   <install as="imp/themes/silver/graphics/close.png" name="themes/silver/graphics/close.png" />
   <install as="imp/themes/silver/graphics/compose.png" name="themes/silver/graphics/compose.png" />
   <install as="imp/themes/silver/graphics/delete.png" name="themes/silver/graphics/delete.png" />
   <install as="imp/themes/silver/graphics/drafts.png" name="themes/silver/graphics/drafts.png" />
   <install as="imp/themes/silver/graphics/edit.png" name="themes/silver/graphics/edit.png" />
   <install as="imp/themes/silver/graphics/empty_spam.png" name="themes/silver/graphics/empty_spam.png" />
   <install as="imp/themes/silver/graphics/empty_trash.png" name="themes/silver/graphics/empty_trash.png" />
   <install as="imp/themes/silver/graphics/encrypted.png" name="themes/silver/graphics/encrypted.png" />
   <install as="imp/themes/silver/graphics/fetchmail.png" name="themes/silver/graphics/fetchmail.png" />
   <install as="imp/themes/silver/graphics/filters.png" name="themes/silver/graphics/filters.png" />
   <install as="imp/themes/silver/graphics/forward.png" name="themes/silver/graphics/forward.png" />
   <install as="imp/themes/silver/graphics/ham.png" name="themes/silver/graphics/ham.png" />
   <install as="imp/themes/silver/graphics/help.png" name="themes/silver/graphics/help.png" />
   <install as="imp/themes/silver/graphics/imp.png" name="themes/silver/graphics/imp.png" />
   <install as="imp/themes/silver/graphics/info_icon.png" name="themes/silver/graphics/info_icon.png" />
   <install as="imp/themes/silver/graphics/locked.png" name="themes/silver/graphics/locked.png" />
   <install as="imp/themes/silver/graphics/logout.png" name="themes/silver/graphics/logout.png" />
   <install as="imp/themes/silver/graphics/mail_answered.png" name="themes/silver/graphics/mail_answered.png" />
   <install as="imp/themes/silver/graphics/mail_clearflag.png" name="themes/silver/graphics/mail_clearflag.png" />
   <install as="imp/themes/silver/graphics/mail_deleted.png" name="themes/silver/graphics/mail_deleted.png" />
   <install as="imp/themes/silver/graphics/mail_draft.png" name="themes/silver/graphics/mail_draft.png" />
   <install as="imp/themes/silver/graphics/mail_flagged.png" name="themes/silver/graphics/mail_flagged.png" />
   <install as="imp/themes/silver/graphics/mail_forwarded.png" name="themes/silver/graphics/mail_forwarded.png" />
   <install as="imp/themes/silver/graphics/mail_personal.png" name="themes/silver/graphics/mail_personal.png" />
   <install as="imp/themes/silver/graphics/mail_priority_high.png" name="themes/silver/graphics/mail_priority_high.png" />
   <install as="imp/themes/silver/graphics/mail_priority_low.png" name="themes/silver/graphics/mail_priority_low.png" />
   <install as="imp/themes/silver/graphics/mail_seen.png" name="themes/silver/graphics/mail_seen.png" />
   <install as="imp/themes/silver/graphics/mail_unseen.png" name="themes/silver/graphics/mail_unseen.png" />
   <install as="imp/themes/silver/graphics/manage_attachments.png" name="themes/silver/graphics/manage_attachments.png" />
   <install as="imp/themes/silver/graphics/message_source.png" name="themes/silver/graphics/message_source.png" />
   <install as="imp/themes/silver/graphics/newmail.png" name="themes/silver/graphics/newmail.png" />
   <install as="imp/themes/silver/graphics/newwin.png" name="themes/silver/graphics/newwin.png" />
   <install as="imp/themes/silver/graphics/plus.png" name="themes/silver/graphics/plus.png" />
   <install as="imp/themes/silver/graphics/popdown.png" name="themes/silver/graphics/popdown.png" />
   <install as="imp/themes/silver/graphics/prefs.png" name="themes/silver/graphics/prefs.png" />
   <install as="imp/themes/silver/graphics/preview.png" name="themes/silver/graphics/preview.png" />
   <install as="imp/themes/silver/graphics/print.png" name="themes/silver/graphics/print.png" />
   <install as="imp/themes/silver/graphics/reload.png" name="themes/silver/graphics/reload.png" />
   <install as="imp/themes/silver/graphics/reply.png" name="themes/silver/graphics/reply.png" />
   <install as="imp/themes/silver/graphics/replyall.png" name="themes/silver/graphics/replyall.png" />
   <install as="imp/themes/silver/graphics/search.png" name="themes/silver/graphics/search.png" />
   <install as="imp/themes/silver/graphics/shared.png" name="themes/silver/graphics/shared.png" />
   <install as="imp/themes/silver/graphics/signed.png" name="themes/silver/graphics/signed.png" />
   <install as="imp/themes/silver/graphics/sortdown.png" name="themes/silver/graphics/sortdown.png" />
   <install as="imp/themes/silver/graphics/sortup.png" name="themes/silver/graphics/sortup.png" />
   <install as="imp/themes/silver/graphics/spam.png" name="themes/silver/graphics/spam.png" />
   <install as="imp/themes/silver/graphics/spellcheck.png" name="themes/silver/graphics/spellcheck.png" />
   <install as="imp/themes/silver/graphics/undelete.png" name="themes/silver/graphics/undelete.png" />
   <install as="imp/themes/silver/graphics/warning.png" name="themes/silver/graphics/warning.png" />
   <install as="imp/themes/silver/graphics/whitelist.png" name="themes/silver/graphics/whitelist.png" />
   <install as="imp/themes/silver/graphics/folders/create.png" name="themes/silver/graphics/folders/create.png" />
   <install as="imp/themes/silver/graphics/folders/delete.png" name="themes/silver/graphics/folders/delete.png" />
   <install as="imp/themes/silver/graphics/folders/drafts.png" name="themes/silver/graphics/folders/drafts.png" />
   <install as="imp/themes/silver/graphics/folders/edit.png" name="themes/silver/graphics/folders/edit.png" />
   <install as="imp/themes/silver/graphics/folders/explore.png" name="themes/silver/graphics/folders/explore.png" />
   <install as="imp/themes/silver/graphics/folders/folder.png" name="themes/silver/graphics/folders/folder.png" />
   <install as="imp/themes/silver/graphics/folders/inbox.png" name="themes/silver/graphics/folders/inbox.png" />
   <install as="imp/themes/silver/graphics/folders/minus.png" name="themes/silver/graphics/folders/minus.png" />
   <install as="imp/themes/silver/graphics/folders/open.png" name="themes/silver/graphics/folders/open.png" />
   <install as="imp/themes/silver/graphics/folders/plus.png" name="themes/silver/graphics/folders/plus.png" />
   <install as="imp/themes/silver/graphics/folders/sent.png" name="themes/silver/graphics/folders/sent.png" />
   <install as="imp/themes/silver/graphics/folders/spam.png" name="themes/silver/graphics/folders/spam.png" />
   <install as="imp/themes/silver/graphics/folders/trash.png" name="themes/silver/graphics/folders/trash.png" />
   <install as="imp/themes/simplex/screen.css" name="themes/simplex/screen.css" />
   <install as="imp/themes/tango-blue/screen.css" name="themes/tango-blue/screen.css" />
   <install as="imp/themes/tango-blue/dimp/screen.css" name="themes/tango-blue/dimp/screen.css" />
   <install as="imp/themes/tango-blue/graphics/addressbook_browse.png" name="themes/tango-blue/graphics/addressbook_browse.png" />
   <install as="imp/themes/tango-blue/graphics/attachment.png" name="themes/tango-blue/graphics/attachment.png" />
   <install as="imp/themes/tango-blue/graphics/calendar.png" name="themes/tango-blue/graphics/calendar.png" />
   <install as="imp/themes/tango-blue/graphics/close.png" name="themes/tango-blue/graphics/close.png" />
   <install as="imp/themes/tango-blue/graphics/compose.png" name="themes/tango-blue/graphics/compose.png" />
   <install as="imp/themes/tango-blue/graphics/empty_trash.png" name="themes/tango-blue/graphics/empty_trash.png" />
   <install as="imp/themes/tango-blue/graphics/encrypted.png" name="themes/tango-blue/graphics/encrypted.png" />
   <install as="imp/themes/tango-blue/graphics/favicon.ico" name="themes/tango-blue/graphics/favicon.ico" />
   <install as="imp/themes/tango-blue/graphics/fetchmail.png" name="themes/tango-blue/graphics/fetchmail.png" />
   <install as="imp/themes/tango-blue/graphics/filters.png" name="themes/tango-blue/graphics/filters.png" />
   <install as="imp/themes/tango-blue/graphics/imp.png" name="themes/tango-blue/graphics/imp.png" />
   <install as="imp/themes/tango-blue/graphics/mail_answered.png" name="themes/tango-blue/graphics/mail_answered.png" />
   <install as="imp/themes/tango-blue/graphics/mail_deleted.png" name="themes/tango-blue/graphics/mail_deleted.png" />
   <install as="imp/themes/tango-blue/graphics/mail_draft.png" name="themes/tango-blue/graphics/mail_draft.png" />
   <install as="imp/themes/tango-blue/graphics/mail_flagged.png" name="themes/tango-blue/graphics/mail_flagged.png" />
   <install as="imp/themes/tango-blue/graphics/mail_personal.png" name="themes/tango-blue/graphics/mail_personal.png" />
   <install as="imp/themes/tango-blue/graphics/mail_priority_high.png" name="themes/tango-blue/graphics/mail_priority_high.png" />
   <install as="imp/themes/tango-blue/graphics/mail_priority_low.png" name="themes/tango-blue/graphics/mail_priority_low.png" />
   <install as="imp/themes/tango-blue/graphics/mail_unseen.png" name="themes/tango-blue/graphics/mail_unseen.png" />
   <install as="imp/themes/tango-blue/graphics/manage_attachments.png" name="themes/tango-blue/graphics/manage_attachments.png" />
   <install as="imp/themes/tango-blue/graphics/newmail.png" name="themes/tango-blue/graphics/newmail.png" />
   <install as="imp/themes/tango-blue/graphics/reload.png" name="themes/tango-blue/graphics/reload.png" />
   <install as="imp/themes/tango-blue/graphics/shared.png" name="themes/tango-blue/graphics/shared.png" />
   <install as="imp/themes/tango-blue/graphics/signed.png" name="themes/tango-blue/graphics/signed.png" />
   <install as="imp/themes/tango-blue/graphics/spellcheck.png" name="themes/tango-blue/graphics/spellcheck.png" />
   <install as="imp/themes/tango-blue/graphics/folders/drafts.png" name="themes/tango-blue/graphics/folders/drafts.png" />
   <install as="imp/themes/tango-blue/graphics/folders/folder.png" name="themes/tango-blue/graphics/folders/folder.png" />
   <install as="imp/themes/tango-blue/graphics/folders/inbox.png" name="themes/tango-blue/graphics/folders/inbox.png" />
   <install as="imp/themes/tango-blue/graphics/folders/open.png" name="themes/tango-blue/graphics/folders/open.png" />
   <install as="imp/themes/tango-blue/graphics/folders/sent.png" name="themes/tango-blue/graphics/folders/sent.png" />
   <install as="imp/themes/tango-blue/graphics/folders/spam.png" name="themes/tango-blue/graphics/folders/spam.png" />
   <install as="imp/themes/tango-blue/graphics/folders/trash.png" name="themes/tango-blue/graphics/folders/trash.png" />
   <install as="imp/attachment.php" name="attachment.php" />
   <install as="imp/compose-dimp.php" name="compose-dimp.php" />
   <install as="imp/compose-mimp.php" name="compose-mimp.php" />
   <install as="imp/compose.php" name="compose.php" />
   <install as="imp/contacts.php" name="contacts.php" />
   <install as="imp/COPYING" name="COPYING" />
   <install as="imp/folders-mimp.php" name="folders-mimp.php" />
   <install as="imp/folders.php" name="folders.php" />
   <install as="imp/index-dimp.php" name="index-dimp.php" />
   <install as="imp/index.php" name="index.php" />
   <install as="imp/mailbox-mimp.php" name="mailbox-mimp.php" />
   <install as="imp/mailbox.php" name="mailbox.php" />
   <install as="imp/message-dimp.php" name="message-dimp.php" />
   <install as="imp/message-mimp.php" name="message-mimp.php" />
   <install as="imp/message.php" name="message.php" />
   <install as="imp/mobile.php" name="mobile.php" />
   <install as="imp/pgp.php" name="pgp.php" />
   <install as="imp/README" name="README" />
   <install as="imp/rss.php" name="rss.php" />
   <install as="imp/saveimage.php" name="saveimage.php" />
   <install as="imp/search-basic.php" name="search-basic.php" />
   <install as="imp/search.php" name="search.php" />
   <install as="imp/smime.php" name="smime.php" />
   <install as="imp/thread.php" name="thread.php" />
   <install as="imp/view.php" name="view.php" />
  </filelist>
 </phprelease>
 <changelog>
  <release>
   <version>
    <release>5.0.0alpha1</release>
    <api>5.0.0</api>
   </version>
   <stability>
    <release>alpha</release>
    <api>alpha</api>
   </stability>
   <date>2011-03-09</date>
   <license uri="http://www.gnu.org/licenses/gpl.html">GPL</license>
   <notes>
* First alpha release for Horde 4.
   </notes>
  </release>
  <release>
   <version>
    <release>5.0.0beta1</release>
    <api>5.0.0</api>
   </version>
   <stability>
    <release>beta</release>
    <api>beta</api>
   </stability>
   <date>2011-03-16</date>
   <license uri="http://www.gnu.org/licenses/gpl.html">GPL</license>
   <notes>
* Fix purging deleted messages in dynamic view (Bug #9627).
* Fix display of non-IMAP mailbox elements in folder lists (Bug #9650).
* Fix print part display.
* Fix listing users through IMP API.
   </notes>
  </release>
  <release>
   <version>
    <release>5.0.0RC1</release>
    <api>5.0.0</api>
   </version>
   <stability>
    <release>beta</release>
    <api>beta</api>
   </stability>
   <date>2011-03-23</date>
   <license uri="http://www.gnu.org/licenses/gpl.html">GPL</license>
   <notes>
* First release candidate for Horde 4.
* [mms] Fix loading virtual folder as initial page in standard view (Bug #9696).
* [mms] Fix upgrading virtual folders from IMP 4 (Bug #9692).
* [mms] Fix editing the size search criteria.
* [mms] Optimize importing messages from mbox file.
* [mms] Fix deletion from Virtual Inbox in standard view (Bug #9686).
* [mms] Fix loading virtual folders from drop-down folder list (Bug #9687).
* [mms] Fix thread sort by newest messages first (Bug #9685).
* [mms] Add ability to import/download mailboxes in dynamic view.
* [jan] Remove application tabs from AJAX interface (Bug #9679).
* [mms] Move all portal rendering code to Horde.
* [mms] Fix flag display in message list in traditional view (Bug #9673).
   </notes>
  </release>
  <release>
   <version>
    <release>5.0.0RC2</release>
    <api>5.0.0</api></version>
   <stability>
    <release>beta</release>
    <api>beta</api></stability>
   <date>2011-03-23</date>
   <license uri="http://www.gnu.org/licenses/gpl.html">GPL</license>
   <notes>
* 
   </notes>
  </release>
 </changelog>
</package><|MERGE_RESOLUTION|>--- conflicted
+++ resolved
@@ -22,13 +22,8 @@
   <email>chuck@horde.org</email>
   <active>yes</active>
  </lead>
-<<<<<<< HEAD
  <date>2011-03-23</date>
  <time>00:16:57</time>
-=======
- <date>2011-03-22</date>
- <time>15:44:16</time>
->>>>>>> 0d779190
  <version>
   <release>5.0.0RC2</release>
   <api>5.0.0</api>
@@ -39,23 +34,8 @@
  </stability>
  <license uri="http://www.gnu.org/licenses/gpl.html">GPL</license>
  <notes>
-<<<<<<< HEAD
-* 
-=======
-* First release candidate for Horde 4.
 * [mms] All views now honor 'initial_page' preference.
 * [mms] Fix loading virtual folder as initial page in standard view (Bug #9696).
-* [mms] Fix upgrading virtual folders from IMP 4 (Bug #9692).
-* [mms] Fix editing the size search criteria.
-* [mms] Optimize importing messages from mbox file.
-* [mms] Fix deletion from Virtual Inbox in standard view (Bug #9686).
-* [mms] Fix loading virtual folders from drop-down folder list (Bug #9687).
-* [mms] Fix thread sort by newest messages first (Bug #9685).
-* [mms] Add ability to import/download mailboxes in dynamic view.
-* [jan] Remove application tabs from AJAX interface (Bug #9679).
-* [mms] Move all portal rendering code to Horde.
-* [mms] Fix flag display in message list in traditional view (Bug #9673).
->>>>>>> 0d779190
  </notes>
  <contents>
   <dir baseinstalldir="/" name="/">
