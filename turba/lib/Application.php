--- conflicted
+++ resolved
@@ -38,11 +38,7 @@
 {
     /**
      */
-<<<<<<< HEAD
     public $version = 'H4 (3.1-git)';
-=======
-    public $version = 'H4 (3.0.9-git)';
->>>>>>> 49c02e64
 
     /**
      * Global variables defined:
