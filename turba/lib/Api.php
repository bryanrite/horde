<?php
/**
 * Turba external API interface.
 *
 * This file defines Turba's external API interface. Other applications can
 * interact with Turba through this API.
 *
 * Copyright 2009-2011 The Horde Project (http://www.horde.org/)
 *
 * See the enclosed file LICENSE for license information (ASL).  If you did
 * did not receive this file, see http://www.horde.org/licenses/asl.php.
 *
 * @author   Michael Slusarz <slusarz@horde.org>
 * @category Horde
 * @license  http://www.horde.org/licenses/asl.php ASL
 * @package  Turba
 */
class Turba_Api extends Horde_Registry_Api
{
    /**
     * Links.
     *
     * @var array
     */
    public $links = array(
        'show' => '%application%/contact.php?source=|source|&key=|key|&uid=|uid|'
    );

    /**
     * The listing of API calls that do not require permissions checking.
     *
     * @var array
     */
    public $noPerms = array(
        'getClientSource', 'getClient', 'getClients', 'searchClients'
    );

    /**
     * Callback for comment API.
     *
     * @param integer $id  Internal data identifier.
     *
     * @return mixed  Name of object on success, false on failure.
     */
    public function commentCallback($id)
    {
        if (!$GLOBALS['conf']['comments']['allow']) {
            return false;
        }

        @list($source, $key) = explode('.', $id, 2);
        if (isset($GLOBALS['cfgSources'][$source]) && $key) {
            try {
                $driver = $GLOBALS['injector']->getInstance('Turba_Factory_Driver')->create($source);
                $object = $driver->getObject($key)->getValue('name');
            } catch (Turba_Exception $e) {}
        }

        return false;
    }

    /**
     * Returns if applications allows comments
     *
     * @return boolean
     */
    public function hasComments()
    {
        return $GLOBALS['conf']['comments']['allow'];
    }

    /**
     * Returns a list of available sources.
     *
     * @param boolean $writeable  Set to true to limit to writeable sources.
     *
     * @return array  An array of the available sources.
     */
    public function sources($writeable = false)
    {
        $addressbooks = Turba::getAddressBooks($writeable ? Horde_Perms::EDIT : Horde_Perms::READ);
        foreach ($addressbooks as $addressbook => $config) {
            $addressbooks[$addressbook] = $config['title'];
        }

        return $addressbooks;
    }

    /**
     * Returns a list of fields avaiable in a source.
     *
     * @param string $source  The name of the source
     *
     * @return array  An array describing the fields.
     * @throws Turba_Exception
     */
    public function fields($source = null)
    {
        global $cfgSources, $attributes;

        if (empty($source) || !isset($cfgSources[$source])) {
            throw new Turba_Exception(sprintf(_("Invalid address book: %s"), $source));
        }

        $fields = array();
        foreach ($cfgSources[$source]['map'] as $field_name => $null) {
            if (substr($field_name, 0, 2) != '__') {
                $fields[$field_name] = array('name' => $field_name,
                    'type' => $attributes[$field_name]['type'],
                    'label' => $attributes[$field_name]['label'],
                    'search' => in_array($field_name, $cfgSources[$source]['search']));
            }
        }

        return $fields;
    }

    /**
     * Retrieve the UID for the current user's default Turba share.
     */
    public function getDefaultShare()
    {
        global $prefs, $session;

        // Bring in a clean copy of sources.
        $cfgSources = Turba::availableSources();

        if ($session->get('turba', 'has_share')) {
            $shares = Turba::listShares(true);
            foreach ($shares as $uid => $share) {
                $params = @unserialize($share->get('params'));
                if (empty($params['source'])) {
                    continue;
                }

                try {
                    $driver = $GLOBALS['injector']->getInstance('Turba_Factory_Driver')->create($params['source']);
                    if ($driver->checkDefaultShare($share, $cfgSources[$params['source']])) {
                        return $uid;
                    }
                } catch (Turba_Exception $e) {}
            }
        }

        // Return Turba's default_dir as default
        return $prefs->getValue('default_dir');
    }

    /**
     * Retrieve the UID for the Global Address List source, or false if none
     * configured.
     *
     * @return string | boolean  The UID or false if none configured.
     */
    public function getGalUid()
    {
        if (!empty($GLOBALS['conf']['gal']['addressbook'])) {
            return $GLOBALS['conf']['gal']['addressbook'];
        }

        return false;
    }

    private function _modified($uid)
    {
        $modified = $this->getActionTimestamp($uid, 'modify');
        if (empty($modified)) {
            $modified = $this->getActionTimestamp($uid, 'add');
        }
        return $modified;
    }

    /**
     * Browses through Turba's object tree.
     *
     * @param string $path       The path of the tree to browse.
     * @param array $properties  The item properties to return. Defaults to
     *                           'name', 'icon', and 'browseable'.
     *
     * @return array  Content of the specified path.
     * @throws Turba_Exception
     */
    public function browse($path = '', $properties = array())
    {
        global $registry, $session, $cfgSources;

        // Default properties.
        if (!$properties) {
            $properties = array('name', 'icon', 'browseable');
        }

        // Strip off the application name if present
        if (substr($path, 0, 5) == 'turba') {
            $path = substr($path, 5);
        }
        $path = trim($path, '/');
        $parts = explode('/', $path);

        $now = time();
        $results = array();
        if (empty($path)) {
            // We always provide the "global" folder which contains address book
            // sources that are shared among all users.  Per-user shares are shown
            // in a folder for each respective user.
            $results = array();
            $shares = Turba::listShares();
            $owners = array('global' => true);
            foreach ($shares as $share) {
                $owners[$share->get('owner') ? $share->get('owner') : '-system-'] = true;
            }

            foreach (array_keys($owners) as $owner) {
                if (in_array('name', $properties)) {
                    $results['turba/' . $owner]['name'] = $owner;
                }
                if (in_array('icon', $properties)) {
                    $results['turba/' . $owner]['icon'] = Horde_Themes::img('turba.png');
                }
                if (in_array('browseable', $properties)) {
                    $results['turba/' . $owner]['browseable'] = true;
                }
                if (in_array('contenttype', $properties)) {
                    $results['turba/' . $owner]['contenttype'] = 'httpd/unix-directory';
                }
                if (in_array('contentlength', $properties)) {
                    $results['turba/' . $owner]['contentlength'] = 0;
                }
                if (in_array('modified', $properties)) {
                    // @TODO: Get a real modification date
                    $results['turba/' . $owner]['modified'] = $now;
                }
                if (in_array('created', $properties)) {
                    // @TODO Get a real creation date
                    $results['turba/' . $owner]['created'] = 0;
                }
            }
            return $results;
        } elseif (count($parts) == 1) {
            //
            // We should either have the username that is a valid share owner or
            // 'global'
            //
            if (empty($parts[0])) {
                // We need either 'global' or a valid username with shares
                return array();
            }

            if ($parts[0] == 'global') {
                // The client is requesting a list of global address books.
                $addressbooks = Turba::getAddressBooks();
                foreach ($addressbooks as $addressbook => $info) {
                    if ($info['type'] == 'share') {
                        // Ignore address book shares in the 'global' folder
                        unset($addressbooks[$addressbook]);
                    }
                }
            } else {
                // Assume $parts[0] is a valid username and we need to list their
                // shared addressbooks.
                if (!$session->get('turba', 'has_share')) {
                    // No backends are configured to provide shares
                    return array();
                }
                $addressbooks = $GLOBALS['turba_shares']->listShares(
                    $parts[0],
                    array('perm' => Horde_Perms::READ,
                          'attributes' => $parts[0]));
                // The last check returns all addressbooks for the requested user,
                // but that does not mean the requesting user has access to them.
                // Filter out those address books for which the requesting user has
                // no access.
                $addressbooks = Turba::permissionsFilter($addressbooks);
            }

            $curpath = 'turba/' . $parts[0] . '/';
            foreach ($addressbooks as $addressbook => $info) {
                if (in_array('name', $properties)) {
                    if ($info instanceof Horde_Share_Object) {
                        $name = $info->get('title');
                    } else {
                        $name = $info['title'];
                    }
                    $results[$curpath . $addressbook]['name'] = $name;
                }
                if (in_array('icon', $properties)) {
                    $results[$curpath . $addressbook]['icon'] = Horde_Themes::img('turba.png');
                }
                if (in_array('browseable', $properties)) {
                    $results[$curpath . $addressbook]['browseable'] = true;
                }
                if (in_array('contenttype', $properties)) {
                    $results[$curpath . $addressbook]['contenttype'] = 'httpd/unix-directory';
                }
                if (in_array('contentlength', $properties)) {
                    $results[$curpath . $addressbook]['contentlength'] = 0;
                }
                if (in_array('modified', $properties)) {
                    // @TODO: Get a real modification date
                    $results[$curpath . $addressbook]['modified'] = $now;
                }
                if (in_array('created', $properties)) {
                    // @TODO Get a real creation date
                    $results[$curpath . $addressbook]['created'] = 0;
                }
            }
            return $results;

        } elseif (count($parts) == 2) {
            //
            // The client is requesting all contacts from a given addressbook
            //
            if (empty($parts[0]) || empty($parts[1])) {
                // $parts[0] must be either 'global' or a valid user with shares
                // $parts[1] must be an address book ID
                return array();
            }

            $addressbooks = Turba::getAddressBooks();
            if (!isset($addressbooks[$parts[1]])) {
                // We must have a valid addressbook to continue.
                return array();
            }

            // Load the Turba driver.
            $driver = $GLOBALS['injector']->getInstance('Turba_Factory_Driver')->create($parts[1]);

            $contacts = $driver->search(array());

            $contacts->reset();
            $curpath = 'turba/' . $parts[0] . '/' . $parts[1] . '/';
            while ($contact = $contacts->next()) {
                $key = $curpath . $contact->getValue('__key');
                if (in_array('name', $properties)) {
                    $results[$key]['name'] = Turba::formatName($contact);
                }
                if (in_array('icon', $properties)) {
                    $results[$key]['icon'] = Horde_Themes::img('mime/vcard.png');
                }
                if (in_array('browseable', $properties)) {
                    $results[$key]['browseable'] = false;
                }
                if (in_array('contenttype', $properties)) {
                    $results[$key]['contenttype'] = 'text/x-vcard';
                }
                if (in_array('contentlength', $properties)) {
                    try {
                        $data = $this->export($contact->getValue('__uid'), 'text/x-vcard', $contact->getSource());
                    } catch (Turba_Exception $e) {
                        $data = '';
                    }
                    $results[$key]['contentlength'] = strlen($data);
                }
                if (in_array('modified', $properties)) {
                    $results[$key]['modified'] = $this->_modified($contact->getValue('__uid'));
                }
                if (in_array('created', $properties)) {
                    $results[$key]['created'] = $this->getActionTimestamp($contact->getValue('__uid'), 'add');
                }
            }

            return $results;

        } elseif (count($parts) == 3) {
            //
            // The client is requesting an individual contact
            //
            $addressbooks = Turba::getAddressBooks();
            if (!isset($addressbooks[$parts[1]])) {
                // We must have a valid addressbook to continue.
                return array();
            }

            // Load the Turba driver.
            $driver = $GLOBALS['injector']->getInstance('Turba_Factory_Driver')->create($parts[1]);

            $contact = $driver->getObject($parts[2]);

            $result = array('data' => $this->export($contact->getValue('__uid'), 'text/x-vcard', $contact->getSource()),
                'mimetype' => 'text/x-vcard');
            $modified = $this->_modified($contact->getValue('__uid'));
            if (!empty($modified)) {
                $result['mtime'] = $modified;
            }
            return $result;
        } else {
            throw new Turba_Exception(_("Malformed request."));
        }
    }

    /**
     * Deletes a file from the Turba tree.
     *
     * @param string $path  The path to the file.
     *
     * @return string  The event's UID.
     * @throws Turba_Exception
     */
    public function path_delete($path)
    {
        global $registry, $cfgSources;

        // Strip off the application name if present
        if (substr($path, 0, 5) == 'turba') {
            $path = substr($path, 5);
        }
        $path = trim($path, '/');
        $parts = explode('/', $path);

        $now = time();
        $results = array();

        if (count($parts) < 3) {
            // Deletes must be on individual contacts
            throw new Turba_Exception(_("Delete denied."));
        }
        if (!array_key_exists($parts[1], Turba::getAddressBooks())) {
            throw new Turba_Exception("Address book does not exist");
        }

        // Load the Turba driver.
        $driver = $GLOBALS['injector']->getInstance('Turba_Factory_Driver')->create($parts[1]);

        return $driver->delete($parts[2]);
    }

    /**
     * Returns an array of UIDs for all contacts that the current user is
     * authorized to see.
     *
     * @param string|array $sources  The name(s) of the source(s) to return
     *                               contacts of. If left empty, the current
     *                               user's sync sources or default source are
     *                               used.
     *
     * @return array  An array of UIDs for all contacts the user can access.
     * @throws Turba_Exception
     */
    public function listUids($sources = null)
    {
        global $cfgSources, $prefs;

        /* Get default address book from user preferences. */
        if (empty($sources)) {
            $sources = @unserialize($prefs->getValue('sync_books'));
        } elseif (!is_array($sources)) {
            $sources = array($sources);
        }
        if (empty($sources)) {
            $sources = array(Turba::getDefaultAddressbook());
        }
        if (empty($sources)) {
            throw new Turba_Exception(_("No address book specified"));
        }

        $uids = array();
        foreach ($sources as $source) {
            if (empty($source) || !isset($cfgSources[$source])) {
                throw new Turba_Exception(sprintf(_("Invalid address book: %s"), $source));
            }

            $storage = $GLOBALS['injector']->getInstance('Turba_Factory_Driver')->create($source);

            try {
                $results = $storage->search(array());
            } catch (Turba_Exception $e) {
                throw new Turba_Exception(sprintf(_("Error searching the address book: %s"), $e->getMessage()));
            }

            foreach ($results->objects as $o) {
                $uids[] = $o->getValue('__uid');
            }
        }

        return $uids;
    }

    /**
     * Returns an array of UIDs for contacts that have had $action happen since
     * $timestamp.
     *
     * @param string  $action        The action to check for - add, modify, or
     *                               delete.
     * @param integer $timestamp     The time to start the search.
     * @param string|array $sources  The source(s) for which to retrieve the
     *                               history.
     * @param integer $end           The optinal ending timestamp.
     *
     * @return array  An array of UIDs matching the action and time criteria.
     *
     * @throws Turba_Exception
     * @throws InvalidArgumentException
     */
    public function listBy($action, $timestamp, $sources = null, $end = null)
    {
        global $prefs, $cfgSources;

        /* Get default address book from user preferences. */
        if (empty($sources)) {
            $sources = @unserialize($prefs->getValue('sync_books'));
        } elseif (!is_array($sources)) {
            $sources = array($sources);
        }
        if (empty($sources)) {
            $sources = array(Turba::getDefaultAddressbook());
        }
        if (empty($sources)) {
            throw new Turba_Exception(_("No address book specified"));
        }

        $uids = array();
        $history = $GLOBALS['injector']->getInstance('Horde_History');
        $filter = array(array('op' => '=', 'field' => 'action', 'value' => $action));
        if (!empty($end)) {
            $filter[] = array('op' => '<', 'field' => 'ts', 'value' => $end);
        }
        foreach ($sources as $source) {
            if (empty($source) || !isset($cfgSources[$source])) {
                throw new Turba_Exception(sprintf(_("Invalid address book: %s"), $source));
            }

            $driver = $GLOBALS['injector']->getInstance('Turba_Factory_Driver')->create($source);

            $histories = $history->getByTimestamp(
                '>', $timestamp, $filter,
                'turba:' . $driver->getName());

            // Strip leading turba:addressbook:.
            $uids = array_merge($uids,
                                str_replace('turba:' . $driver->getName() . ':',
                                            '',
                                            array_keys($histories)));
        }

        return $uids;
    }

    /**
     * Method for obtaining all server changes between two timestamps. Basically
     * a wrapper around listBy(), but returns an array containing all adds,
     * edits and deletions.
     *
     * @param integer $start             The starting timestamp
     * @param integer $end               The ending timestamp.
     *
     * @return array  An hash with 'add', 'modify' and 'delete' arrays.
     */
    public function getChanges($start, $end)
    {
        return array('add' => $this->listBy('add', $start, null, $end),
                     'modify' => $this->listBy('modify', $start, null, $end),
                     'delete' => $this->listBy('delete', $start, null, $end));
    }

    /**
     * Returns the timestamp of an operation for a given uid an action.
     *
     * @param string $uid            The uid to look for.
     * @param string $action         The action to check for - add, modify, or
     *                               delete.
     * @param string|array $sources  The source(s) for which to retrieve the
     *                               history.
     *
     * @return integer  The timestamp for this action.
     *
     * @throws Turba_Exception
     * @throws InvalidArgumentException
     */
    public function getActionTimestamp($uid, $action, $sources = null)
    {
        global $prefs, $cfgSources;

        /* Get default address book from user preferences. */
        if (empty($sources)) {
            $sources = @unserialize($prefs->getValue('sync_books'));
        } elseif (!is_array($sources)) {
            $sources = array($sources);
        }
        if (empty($sources)) {
            $sources = array(Turba::getDefaultAddressbook());
        }
        if (empty($sources)) {
            throw new Turba_Exception(_("No address book specified"));
        }

        $last = 0;
        $history = $GLOBALS['injector']->getInstance('Horde_History');
        foreach ($sources as $source) {
            if (empty($source) || !isset($cfgSources[$source])) {
                throw new Turba_Exception(sprintf(_("Invalid address book: %s"), $source));
            }

            $driver = $GLOBALS['injector']->getInstance('Turba_Factory_Driver')->create($source);

            $ts = $history->getActionTimestamp('turba:' . $driver->getName()
                . ':' . $uid,
                $action);
            if (!empty($ts) && $ts > $last) {
                $last = $ts;
            }
        }

        return $last;
    }

    /**
     * Import a contact represented in the specified contentType.
     *
     * @param string $content      The content of the contact.
     * @param string $contentType  What format is the data in? Currently
     *                             supports array, text/directory, text/vcard,
     *                             text/x-vcard, and activesync.
     * @param string $source       The source into which the contact will be
     *                             imported.
     *
     * @return string  The new UID, or false on failure.
     * @throws Turba_Exception
     */
    public function import($content, $contentType = 'array',
                           $import_source = null)
    {
        global $cfgSources, $prefs;

        /* Get default address book from user preferences. */
        if (empty($import_source)) {
            $import_source = $prefs->getValue('default_dir');
            /* On new installations default_dir is not set, use first source
             * instead. */
            if (empty($import_source)) {
                $import_source = key(Turba::getAddressBooks(Horde_Perms::EDIT));
            }
        }

        // Check existance of and permissions on the specified source.
        if (!isset($cfgSources[$import_source])) {
            throw new Turba_Exception(sprintf(_("Invalid address book: %s"), $import_source));
        }

        $driver = $GLOBALS['injector']->getInstance('Turba_Factory_Driver')->create($import_source);

        if (!$driver->hasPermission(Horde_Perms::EDIT)) {
            throw new Turba_Exception(_("Permission denied"));
        }

        /* Create a category manager. */
        $cManager = new Horde_Prefs_CategoryManager();
        $categories = $cManager->get();

        if (!($content instanceof Horde_Icalendar_Vcard)) {
            switch ($contentType) {
            case 'array':
                break;

            case 'text/x-vcard':
            case 'text/vcard':
            case 'text/directory':
                $iCal = new Horde_Icalendar();
                if (!$iCal->parsevCalendar($content)) {
                    throw new Turba_Exception(_("There was an error importing the iCalendar data."));
                }
                switch ($iCal->getComponentCount()) {
                case 0:
                    throw new Turba_Exception(_("No vCard data was found."));

                case 1:
                    $content = $iCal->getComponent(0);
                    break;

                default:
                    $ids = array();
                    foreach ($iCal->getComponents() as $c) {
                        if ($c instanceof Horde_Icalendar_Vcard) {
                            $content = $driver->toHash($c);
                            $result = $driver->search($content);
                            if (count($result)) {
                                continue;
                            }

                            $result = $driver->add($content);
                            if (!empty($content['category']) &&
                                !in_array($content['category'], $categories)) {
                                    $cManager->add($content['category']);
                                    $categories[] = $content['category'];
                            }
                            $ids[] = $result;
                        }
                    }

                    return $ids;
                }

            case 'activesync':
                $content = $driver->fromASContact($content);
                break;

            default:
                throw new Turba_Exception(sprintf(_("Unsupported Content-Type: %s"), $contentType));
            }
        }

        if ($content instanceof Horde_Icalendar_Vcard) {
            $content = $driver->toHash($content);
        }

        // Check if the entry already exists in the data source:
        $result = $driver->search($content);
        if (count($result)) {
            $o = $result->objects[0];
            throw new Turba_Exception(_("Already Exists"));
        }

        $result = $driver->add($content);

        if (!empty($content['category']) &&
            !in_array($content['category'], $categories)) {
                $cManager->add($content['category']);
            }

        return $driver->getObject($result)->getValue('__uid');
    }

    /**
     * Export a contact, identified by UID, in the requested contentType.
     *
     * @param string $uid            Identify the contact to export.
     * @param mixed $contentType     What format should the data be in?  Either
     *                               a string with one of: - text/directory -
     *                               text/vcard - text/x-vcard The first two
     *                               produce a vcard3.0 (rfc2426), the second
     *                               produces a vcard in old 2.1 format
     *                               defined by imc.org Also supports a raw
     *                               array
     * @param string|array $sources The source(s) from which the contact will
     *                               be exported.
     * @param array $fields          Hash of field names and SyncML_Property
     *                               properties with the requested fields.
     *
     * @return mixed  The requested data.
     * @throws Turba_Exception
     */
    public function export($uid, $contentType, $sources = null, $fields = null)
    {
        global $cfgSources, $prefs;

        /* Get default address book from user preferences. */
        if (empty($sources)) {
            $sources = @unserialize($prefs->getValue('sync_books'));
        } elseif (!is_array($sources)) {
            $sources = array($sources);
        }
        if (empty($sources)) {
            $sources = array(Turba::getDefaultAddressbook());
        }
        if (empty($sources)) {
            throw new Turba_Exception(_("No address book specified"));
        }

        foreach ($sources as $source) {
            if (empty($source) || !isset($cfgSources[$source])) {
                throw new Turba_Exception(sprintf(_("Invalid address book: %s"), $source));
            }

            if (empty($uid)) {
                throw new Turba_Exception(_("Invalid ID"));
            }

            $driver = $GLOBALS['injector']->getInstance('Turba_Factory_Driver')->create($source);

            if (!$driver->hasPermission(Horde_Perms::READ)) {
                continue;
            }

            $result = $driver->search(array('__uid' => $uid));
            if (count($result) == 0) {
                continue;
            } elseif (count($result) > 1) {
                throw new Turba_Exception("Internal Horde Error: multiple turba objects with same objectId.");
            }

            $version = '3.0';
            list($contentType,) = explode(';', $contentType);
            switch ($contentType) {
            case 'text/x-vcard':
                $version = '2.1';

            case 'text/vcard':
            case 'text/directory':
                $export = '';
                foreach ($result->objects as $obj) {
                    $vcard = $driver->tovCard($obj, $version, $fields);
                    /* vCards are not enclosed in
                     * BEGIN:VCALENDAR..END:VCALENDAR.  Export the individual
                     * cards instead. */
                    $export .= $vcard->exportvCalendar();
                }
                return $export;

            case 'array':
                $attributes = array();
                foreach ($result->objects as $object) {
                    foreach ($cfgSources[$source]['map'] as $field => $map) {
                        $attributes[$field] = $object->getValue($field);
                    }
                }

                return $attributes;

            case 'activesync':
                foreach ($result->objects as $object) {
                    $return = $object;
                }

                return $driver->toASContact($return);
            }

            throw new Turba_Exception(sprintf(_("Unsupported Content-Type: %s"), $contentType));
        }

        throw new Turba_Exception(_("Object not found"));
    }

    /**
     * Exports the user's own contact as a vCard string.
     *
     * @return string  The requested vCard data.
     * @throws Turba_Exception
     */
    public function ownVCard()
    {
        $contact = $this->getOwnContactObject();
        $driver = $GLOBALS['injector']->getInstance('Turba_Factory_Driver')->create($contact['source']);

        $vcard = $driver->tovCard($contact['contact'], '3.0', null, true);
        $vcard->setAttribute('VERSION', '3.0');

        return $vcard->exportvCalendar();
    }

    /**
     * Export the user's own contact as a hash
     *
     * @return array  The contact hash.
     * @throws Turba_Exception
     */
    public function ownContact()
    {
        $contact = $this->getOwnContactObject();
        return $contact['contact']->getAttributes();
    }

    /**
     * Helper function to  return the user's own contact object
     *
     * @return array  A hash containing the Turba_Object representing the
     *                user's own contact and the source that it is from.
     * @throws Turba_Exception
     */
    public function getOwnContactObject()
    {
        global $cfgSources;

        $own_contact = $GLOBALS['prefs']->getValue('own_contact');
        if (empty($own_contact)) {
            throw new Turba_Exception(_("You didn't mark a contact as your own yet."));
        }
        @list($source, $id) = explode(';', $own_contact);

        if (!isset($cfgSources[$source])) {
            throw new Turba_Exception(_("The address book with your own contact doesn't exist anymore."));
        }

        $driver = $GLOBALS['injector']->getInstance('Turba_Factory_Driver')->create($source);

        if (!$driver->hasPermission(Horde_Perms::READ)) {
            throw new Turba_Exception(_("You don't have sufficient permissions to read the address book that contains your own contact."));
        }

        try {
            $contact = $driver->getObject($id);
        } catch (Turba_Exception $e) {
            throw new Turba_Exception(_("Your own contact cannot be found in the address book."));
        }

        return array(
            'contact' => $contact,
            'source'=> $source
        );
    }

    /**
     * Deletes a contact identified by UID.
     *
     * @param string|array $uid      Identify the contact to delete, either a
     *                               single UID or an array.
     * @param string|array $sources  The source(s) from which the contact will
     *                               be deleted.
     *
     * @return boolean  Success or failure.
     * @throws Turba_Exception
     */
    public function delete($uid, $sources = null)
    {
        // Handle an array of UIDs for convenience of deleting multiple contacts
        // at once.
        if (is_array($uid)) {
            foreach ($uid as $g) {
                $this->delete($uid, $source);
            }

            return true;
        }

        global $cfgSources, $prefs;

        /* Get default address book from user preferences. */
        if (empty($sources)) {
            $sources = @unserialize($prefs->getValue('sync_books'));
        } elseif (!is_array($sources)) {
            $sources = array($sources);
        }
        if (empty($sources)) {
            $sources = array(Turba::getDefaultAddressbook());
        }
        if (empty($sources)) {
            throw new Turba_Exception(_("No address book specified"));
        }

        foreach ($sources as $source) {
            if (empty($source) || !isset($cfgSources[$source])) {
                throw new Turba_Exception(sprintf(_("Invalid address book: %s"), $source));
            }

            if (empty($uid)) {
                throw new Turba_Exception(_("Invalid ID"));
            }

            $driver = $GLOBALS['injector']->getInstance('Turba_Factory_Driver')->create($source);

            if (!$GLOBALS['registry']->isAdmin() &&
                !$driver->hasPermission(Horde_Perms::DELETE)) {
                continue;
            }

            // If the objectId isn't in $source in the first place, just return
            // true. Otherwise, try to delete it and return success or failure.
            $result = $driver->search(array('__uid' => $uid));
            if (count($result) == 0) {
                continue;
            }

            $r = $result->objects[0];
            return $driver->delete($r->getValue('__key'));
        }

        return true;
    }

    /**
     * Replaces the contact identified by UID with the content represented in
     * the specified contentType.
     *
     * @param string $uid            Idenfity the contact to replace.
     * @param string $content        The content of the contact.
     * @param string $contentType    What format is the data in? Currently
     *                               supports array, text/directory,
     *                               text/vcard, text/x-vcard and activesync.
     * @param string|array $sources  The source(s) where the contact will be
     *                               replaced.
     *
     * @return boolean  Success or failure.
     * @throws Turba_Exception
     */
    public function replace($uid, $content, $contentType, $sources = null)
    {
        global $cfgSources, $prefs;

        /* Get default address book from user preferences. */
        if (empty($sources)) {
            $sources = @unserialize($prefs->getValue('sync_books'));
        } elseif (!is_array($sources)) {
            $sources = array($sources);
        }
        if (empty($sources)) {
            $sources = array(Turba::getDefaultAddressbook());
        }
        if (empty($sources)) {
            throw new Turba_Exception(_("No address book specified"));
        }

        foreach ($sources as $source) {
            if (empty($source) || !isset($cfgSources[$source])) {
                throw new Turba_Exception(sprintf(_("Invalid address book: %s"), $source));
            }

            if (empty($uid)) {
                throw new Turba_Exception(_("Invalid contact unique ID"));
            }

            // Check permissions.
            $driver = $GLOBALS['injector']->getInstance('Turba_Factory_Driver')->create($source);
            if (!$driver->hasPermission(Horde_Perms::EDIT)) {
                continue;
            }
            $result = $driver->search(array('__uid' => $uid));
            if (!count($result)) {
                continue;
            } elseif (count($result) > 1) {
                throw new Turba_Exception(_("Multiple contacts found with same unique ID."));
            }

            $object = $result->objects[0];

            switch ($contentType) {
            case 'array':
                break;

            case 'text/x-vcard':
            case 'text/vcard':
            case 'text/directory':
                $iCal = new Horde_Icalendar();
                if (!$iCal->parsevCalendar($content)) {
                    throw new Turba_Exception(_("There was an error importing the iCalendar data."));
                }

                switch ($iCal->getComponentCount()) {
                case 0:
                    throw new Turba_Exception(_("No vCard data was found."));

                case 1:
                    $content = $iCal->getComponent(0);
                    $content = $driver->toHash($content);
                    break;

                default:
                    throw new Turba_Exception(_("Only one vcard supported."));
                }
                break;
            case 'activesync':
                $content = $driver->fromASContact($content);
                /* Must check for ghosted properties for activesync requests */
                foreach ($content as $attribute => $value) {
                    if ($attribute != '__key') {
                        $object->setValue($attribute, $value);
                    }
                }

                break;

            default:
                throw new Turba_Exception(sprintf(_("Unsupported Content-Type: %s"), $contentType));
            }

            foreach ($content as $attribute => $value) {
                if ($attribute != '__key') {
                    $object->setValue($attribute, $value);
                }
            }

            return $object->store();
        }

        throw new Turba_Exception(_("Object not found"));
    }

    /**
     * Returns a contact search result.
     *
     * @param array $names          The search filter values.
     * @param array $sources        The sources to search in.
     * @param array $fields         The fields to search on.
     * @param boolean $matchBegin   Match word boundaries only?
     * @param boolean $forceSource  Whether to use the specified sources, even
     *                              if they have been disabled in the
     *                              preferences?
     *
     * @return array  Hash containing the search results.
     * @throws Turba_Exception
     */
    public function search($names = array(), $sources = array(),
                           $fields = array(), $matchBegin = false,
                           $forceSource = false)
    {
        global $cfgSources, $attributes, $prefs;

        if (!isset($cfgSources) || !is_array($cfgSources) || !count($cfgSources)) {
            return array();
        }

        if (!is_array($names)) {
            $names = is_null($names) ? array() : array($names);
        }

        if (!$forceSource) {
            // Make sure the selected source is activated in Turba.
            $addressbooks = array_keys(Turba::getAddressBooks());
            foreach (array_keys($sources) as $id) {
                if (!in_array($sources[$id], $addressbooks)) {
                    unset($sources[$id]);
                }
            }
        }

        // ...and ensure the default source is used as a default.
        if (!count($sources)) {
            $sources = array(Turba::getDefaultAddressBook());
        }

        // Read the columns to display from the preferences.
        $sort_columns = Turba::getColumns();

        $results = array();
        $seen = array();
        foreach ($sources as $source) {
            // Skip invalid sources.
            if (!isset($cfgSources[$source])) {
                continue;
            }

            // Skip sources that aren't browseable if the search is empty.
            if (empty($cfgSources[$source]['browse']) &&
                (!count($names) || (count($names) == 1 && empty($names[0])))) {
                    continue;
                }

            $driver = $GLOBALS['injector']->getInstance('Turba_Factory_Driver')->create($source);

            // Determine the name of the column to sort by.
            $columns = isset($sort_columns[$source])
                ? $sort_columns[$source] : array();

            foreach ($names as $name) {
                $criteria = array();
                if (isset($fields[$source])) {
                    foreach ($fields[$source] as $field) {
                        $criteria[$field] = trim($name);
                    }
                }
                if (count($criteria) == 0) {
                    $criteria['name'] = trim($name);
                }

                $search = $driver->search($criteria, Turba::getPreferredSortOrder(), 'OR', array(), array(), $matchBegin);
                if (!($search instanceof Turba_List)) {
                    continue;
                }

                while ($ob = $search->next()) {
                    if (!$ob->isGroup()) {
                        /* Not a group. */
                        $att = array('__key' => $ob->getValue('__key'));
                        foreach ($ob->driver->getCriteria() as $info_key => $info_val) {
                            $att[$info_key] = $ob->getValue($info_key);
                        }
                        $email = array();
                        foreach (array_keys($att) as $key) {
                            if (!$ob->getValue($key) ||
                                !isset($attributes[$key]) ||
                                $attributes[$key]['type'] != 'email') {
                                    continue;
                            }
                            $email_val = $ob->getValue($key);

                            // Multiple addresses support
                            if (isset($attributes[$key]['params'])
                                && is_array($attributes[$key]['params'])
                                && !empty($attributes[$key]['params']['allow_multi'])) {
                                $addrs = Horde_Mime_Address::explode($email_val);
                            } else {
                                $addrs = array($email_val);
                            }

                            foreach ($addrs as $addr) {
                                $email[] = trim($addr);
                            }
                        }

                        if ($ob->hasValue('name') ||
                            !isset($ob->driver->alternativeName)) {
                            $display_name = Turba::formatName($ob);
                        } else {
                            $display_name = $ob->getValue($ob->driver->alternativeName);
                        }
                        if (count($email)) {
                            for ($i = 0; $i < count($email); $i++) {
                                $seen_key = trim(Horde_String::lower($display_name)) . '/' . trim(Horde_String::lower($email[$i]));
                                if (!empty($seen[$seen_key])) {
                                    continue;
                                }
                                $seen[$seen_key] = true;
                                if (!isset($results[$name])) {
                                    $results[$name] = array();
                                }
                                $results[$name][] = array_merge($att,
                                    array('id' => $att['__key'],
                                    'name' => $display_name,
                                    'email' => $email[$i],
                                    '__type' => 'Object',
                                    'source' => $source));
                            }
                        } else {
                            if (!isset($results[$name])) {
                                $results[$name] = array();
                            }
                            $results[$name][] = array_merge($att,
                                array('id' => $att['__key'],
                                'name' => $display_name,
                                'email' => null,
                                '__type' => 'Object',
                                'source' => $source));
                        }
                    } else {
                        /* Is a distribution list. */
                        $listatt = $ob->getAttributes();
                        $seeninlist = array();
                        $members = $ob->listMembers();
                        $listName = $ob->getValue('name');
                        if (!($members instanceof Turba_List)) {
                            continue;
                        }
                        if (count($members)) {
                            if (!isset($results[$name])) {
                                $results[$name] = array();
                            }
                            $emails = array();
                            while ($ob = $members->next()) {
                                $att = $ob->getAttributes();
                                foreach (array_keys($att) as $key) {
                                    $value = $ob->getValue($key);
                                    if (empty($value)) {
                                        continue;
                                    }
                                    if (!is_array($value)) {
                                        $seen_key = trim(Horde_String::lower($ob->getValue('name')))
                                            . trim(Horde_String::lower($value));
                                    } else {
                                        $seen_key = trim(Horde_String::lower($ob->getValue('name')))
                                            . trim(Horde_String::lower($value['load']['file']));
                                    }
                                    if (isset($attributes[$key]) &&
                                        $attributes[$key]['type'] == 'email' &&
                                        empty($seeninlist[$seen_key])) {
                                            $emails[] = $value;
                                            $seeninlist[$seen_key] = true;
                                        }
                                }
                            }
                            $results[$name][] = array('name' => $listName,
                                'email' => implode(', ', $emails),
                                'id' => $listatt['__key'],
                                'source' => $source);
                        }
                    }
                }
            }
        }

        return $results;
    }

    /**
     * Retrieves a contact.
     *
     * @param string $source    The source name where the contact is stored
     * @param string $objectId  The unique id of the contact to retrieve
     *
     * @return array  The retrieved contact.
     * @throws Turba_Exception
     */
    public function getContact($source = null, $objectId = '')
    {
        global $cfgSources;

        if (!isset($cfgSources) || !is_array($cfgSources) || !count($cfgSources)) {
            return array();
        }

        if (isset($cfgSources[$source])) {
            $driver = $GLOBALS['injector']->getInstance('Turba_Factory_Driver')->create($source);

            $object = $driver->getObject($objectId);

            $attributes = array();
            foreach ($cfgSources[$source]['map'] as $field => $map) {
                $attributes[$field] = $object->getValue($field);
            }
            return $attributes;
        }

        return array();
    }

    /**
     * Retrieves a set of contacts from a single source.
     *
     * @param string $source    The source name where the contact is stored
     * @param array $objectIds  The unique ids of the contact to retrieve.
     *
     * @return array  The retrieved contact.
     * @throws Turba_Exception
     */
    public function getContacts($source = '', $objectIds = array())
    {
        global $cfgSources;
        $results = array();
        if (!is_array($objectIds)) {
            $objectIds = array($objectIds);
        }

        if (!isset($cfgSources) || !is_array($cfgSources) || !count($cfgSources)) {
            return array();
        }

        if (isset($cfgSources[$source])) {
            $driver = $GLOBALS['injector']->getInstance('Turba_Factory_Driver')->create($source);

            $objects = $driver->getObjects($objectIds);

            foreach ($objects as $object) {
                $attributes = array();
                foreach ($cfgSources[$source]['map'] as $field => $map) {
                    $attributes[$field] = $object->getValue($field);
                }
                $results[] = $attributes;
            }
        }

        return $results;
    }

    /**
     * Retrieves a list of all possible values of a field in specified
     * source(s).
     *
     * @param string $field   Field name to check
     * @param array $sources  Array containing the sources to look in
     *
     * @return array  An array of fields and possible values.
     * @throws Turba_Exception
     */
    public function getAllAttributeValues($field = '', $sources = array())
    {
        global $cfgSources;

        if (!isset($cfgSources) || !is_array($cfgSources) || !count($cfgSources)) {
            return array();
        }

        if (!count($sources)) {
            $sources = array(Turba::getDefaultAddressBook());
        }

        $results = array();
        foreach ($sources as $source) {
            if (isset($cfgSources[$source])) {
                $driver = $GLOBALS['injector']->getInstance('Turba_Factory_Driver')->create($source);

                $res = $driver->search(array());
                if (!($res instanceof Turba_List)) {
                    throw new Turba_Exception(_("Search failed"));
                }

                while ($ob = $res->next()) {
                    if ($ob->hasValue($field)) {
                        $results[$source . ':' . $ob->getValue('__key')] = array(
                            'name' => $ob->getValue('name'),
                            'email' => $ob->getValue('email'),
                            $field => $ob->getValue($field));
                    }
                }
            }
        }

        return $results;
    }

    /**
     * Retrieves a list of available time objects categories
     *
     * @return array  An array of all configured time object categories.
     */
    public function listTimeObjectCategories()
    {
        $categories = array();
        foreach ($GLOBALS['attributes'] as $key => $attribute) {
            if ($attribute['type'] == 'monthdayyear' &&
                !empty($attribute['time_object_label'])) {
                foreach ($GLOBALS['cfgSources'] as $srcKey => $source) {
                    if (!empty($source['map'][$key])) {
                        $categories[$key . '/'. $srcKey] = sprintf(_("%s in %s"), $attribute['time_object_label'], $source['title']);
                    }
                }
            }
        }

        return $categories;
    }

    /**
     * Lists birthdays and/or anniversaries as time objects.
     *
     * @param array $time_categories  The time categories (from
     *                                listTimeObjectCategories) to list.
     * @param mixed $start            The start date of the period.
     * @param mixed $end              The end date of the period.
     *
     * @return array  An array of timeObject results.
     * @throws Turba_Exception
     */
    public function listTimeObjects($time_categories, $start, $end)
    {
        global $cfgSources;

        $start = new Horde_Date($start);
        $end = new Horde_Date($end);

        if (!isset($cfgSources) || !is_array($cfgSources) || !count($cfgSources)) {
            return array();
        }

        $objects = array();
        foreach ($time_categories as $category) {
            list($category, $source) = explode('/', $category, 2);
            $driver = $GLOBALS['injector']->getInstance('Turba_Factory_Driver')->create($source);
            $objects = array_merge($objects, $driver->listTimeObjects($start, $end, $category));
        }

        return $objects;
    }

    /**
     * Returns the client source name
     *
     * @return string  The name of the source to use with the clients api.
     */
    public function getClientSource()
    {
        return !empty($GLOBALS['conf']['client']['addressbook']) ? $GLOBALS['conf']['client']['addressbook'] : false;
    }

    /**
     * Returns the available client fields
     *
     * @return array  An array describing the fields.
     */
    public function clientFields()
    {
        return $this->fields($GLOBALS['conf']['client']['addressbook']);
    }

    /**
     * Returns a contact from the client source.
     *
     * @param string $objectId  Client unique ID
     *
     * @return array  Array of client data.
     * @throws Turba_Exception
     */
    public function getClient($objectId = '')
    {
        return $this->getContact($GLOBALS['conf']['client']['addressbook'], $objectId);
    }

    /**
     * Returns mulitple contacts from the client source
     *
     * @param array $objectIds  client unique ids
     *
     * @return array  An array of clients data.
     * @throws Turba_Exception
     */
    public function getClients($objectIds = array())
    {
        return $this->getContacts($GLOBALS['conf']['client']['addressbook'], $objectIds);
    }

    /**
     * Adds a client to the client source
     *
     * @param array $attributes  Array containing the client attributes
     */
    public function addClient($attributes = array())
    {
        return $this->import($attributes, 'array', $this->getClientSource());
    }

    /**
     * Updates client data
     *
     * @param string $objectId   The unique id of the client
     * @param array $attributes  An array of client attributes
     *
     * @return boolean
     */
    public function updateClient($objectId = '', $attributes = array())
    {
        return $this->replace($this->getClientSource() . ':' . $objectId, $attributes, 'array');
    }

    /**
     * Deletes a client
     *
     * @param string $objectId  The unique id of the client
     *
     * @return boolean
     */
    public function deleteClient($objectId = '')
    {
        return $this->delete($this->getClientSource() . ':' . $objectId);
    }

    /**
     * Search for clients
     *
     * @param array $names         The search filter values
     * @param array $fields        The fields to search in
     * @param boolean $matchBegin  Match word boundaries only
     *
     * @return array  A hash containing the search results.
     * @throws Turba_Exception
     */
    public function searchClients($names = array(), $fields = array(),
                                  $matchBegin = false)
    {
        return $this->search(
            $names,
            array($GLOBALS['conf']['client']['addressbook']),
            array($GLOBALS['conf']['client']['addressbook'] => $fields),
            $matchBegin,
            true
        );
    }

    /**
     * Sets the value of the specified attribute of a contact
     *
     * @param string $address  Contact email address
     * @param string $name     Contact name
     * @param string $field    Field to update
     * @param string $value    Field value to set
     * @param string $source   Contact source
     *
     * @return string  The new __key value on success.
     * @throws Turba_Exception
     */
    public function addField($address = '', $name = '', $field = '',
                             $value = '',
        $source = '')
    {
        global $cfgSources;

        if (empty($source) || !isset($cfgSources[$source])) {
            throw new Turba_Exception(sprintf(_("Invalid address book: %s"), $source));
        }

        if (empty($address)) {
            throw new Turba_Exception(_("Invalid email"));
        }

        if (empty($name)) {
            throw new Turba_Exception(_("Invalid name"));
        }

        if (empty($value)) {
            throw new Turba_Exception(_("Invalid entry"));
        }

        $driver = $GLOBALS['injector']->getInstance('Turba_Factory_Driver')->create($source);

        if (!$driver->hasPermission(Horde_Perms::EDIT)) {
            throw new Turba_Exception(_("Permission denied"));
        }

        try {
            $res = $driver->search(array('email' => trim($address)), null, 'AND');
        } catch (Turba_Exception $e) {
            throw new Turba_Exception(sprintf(_("Search failed: %s"), $res->getMessage()));
        }

        if (count($res) > 1) {
            try {
                $res2 = $driver->search(array('email' => trim($address), 'name' => trim($name)), null, 'AND');
            } catch (Turba_Exception $e) {
                throw new Turba_Exception(sprintf(_("Search failed: %s"), $e->getMessage()));
            }

            if (!count($res2)) {
                throw new Turba_Exception(sprintf(_("Multiple persons with address [%s], but none with name [%s] already exist"), trim($address), trim($name)));
            }

            try {
                $res3 = $driver->search(array('email' => $address, 'name' => $name, $field => $value));
            } catch (Turba_Exception $e) {
                throw new Turba_Exception(sprintf(_("Search failed: %s"), $e->getMessage()));
            }

            if (count($res3)) {
                throw new Turba_Exception(sprintf(_("This person already has a %s entry in the address book"), $field));
            }

            $ob = $res2->next();
            $ob->setValue($field, $value);
            $ob->store();
        } elseif (count($res) == 1) {
            try {
                $res4 = $driver->search(array('email' => $address, $field => $value));
            } catch (Turba_Exception $e) {
                throw new Turba_Exception(sprintf(_("Search failed: %s"), $e->getMessage()));
            }

            if (count($res4)) {
                throw new Turba_Exception(sprintf(_("This person already has a %s entry in the address book"), $field));
            }

            $ob = $res->next();
            $ob->setValue($field, $value);
            $ob->store();
        } else {
            return $driver->add(array('email' => $address, 'name' => $name, $field => $value, '__owner' => $GLOBALS['registry']->getAuth()));
        }
    }

    /**
     * Returns a field value
     *
     * @param string $address    Contact email address
     * @param string $field      Field to get
     * @param array $sources     Sources to check
     * @param boolean $strict    Match the email address strictly
     * @param boolean $multiple  Return more than one entry if found and true,
     *                           return an error if this is false.
     *
     * @return array  An array of field value(s).
     * @throws Turba_Exception
     */
    public function getField($address = '', $field = '', $sources = array(),
                             $strict = false, $multiple = false)
    {
        global $cfgSources;

        if (empty($address)) {
            throw new Turba_Exception(_("Invalid email"));
        }

        if (!isset($cfgSources) || !is_array($cfgSources) || !count($cfgSources)) {
            return array();
        }

        if (!count($sources)) {
            $sources = array(Turba::getDefaultAddressbook());
        }

        $result = array();
        foreach ($sources as $source) {
            if (!isset($cfgSources[$source])) {
                continue;
            }

            $driver = $GLOBALS['injector']->getInstance('Turba_Factory_Driver')->create($source);
            $criterium = array('email' => $address);
            if (!isset($driver->map['email'])) {
                if (isset($driver->map['emails'])) {
                    $criterium = array('emails' => $address);
                } else {
                    continue;
                }
            }

            $list = $driver->search($criterium, null, 'AND', array(), $strict ? array('email') : array());
            if (!($list instanceof Turba_List)) {
                continue;
            }

            while ($ob = $list->next()) {
                if ($ob->hasValue($field)) {
                    $result[] = $ob->getValue($field);
                }
            }
        }

        if (count($result) > 1) {
            if ($multiple) {
                return $result;
            } else {
                throw new Turba_Exception(_("More than 1 entry found"));
            }
        } elseif (empty($result)) {
            throw new Turba_Exception(sprintf(_("No %s entry found for %s"), $field, $address));
        }

        return reset($result);
    }

    /**
     * Deletes a field value
     *
     * @param string $address Contact email address
     * @param string $field   Field to delete value for
     * @param array $sources  Sources to delete value from
     *
     * @return boolean  TODO
     * @throws Turba_Exception
     */
    public function deleteField($address = '', $field = '', $sources = array())
    {
        global $cfgSources;

        if (empty($address)) {
            throw new Turba_Exception(_("Invalid email"));
        }

        if (!isset($cfgSources) || !is_array($cfgSources) || !count($cfgSources)) {
            return array();
        }

        if (count($sources) == 0) {
            $sources = array(Turba::getDefaultAddressbook());
        }

        $success = false;

        foreach ($sources as $source) {
            if (isset($cfgSources[$source])) {
                $driver = $GLOBALS['injector']->getInstance('Turba_Factory_Driver')->create($source);
                if (!$driver->hasPermission(Horde_Perms::EDIT)) {
                    continue;
                }

                $res = $driver->search(array('email' => $address));
                if ($res instanceof Turba_List) {
                    if (count($res) > 1) {
                        continue;
                    }

                    $ob = $res->next();
                    if (is_object($ob) && $ob->hasValue($field)) {
                        $ob->setValue($field, '');
                        $ob->store();
                        $success = true;
                    }
                }
            }
        }

        if (!$success) {
            throw new Turba_Exception(sprintf(_("No %s entry found for %s"), $field, $address));
        }
    }

    /**
     * Obtain an array of $cfgSource entries matching the filter criteria.
     *
     * @param type $filter  A single key -> value hash to filter the sources.
     *
     * @return array
     */
    public function getSourcesConfig($filter = array())
    {
         // Get a list of all available Turba sources
        $turba_sources = Horde::loadConfiguration('backends.php',
                                                  'cfgSources', 'turba');
        $results = array();
        foreach ($turba_sources as $key => $source) {
            if (!empty($filter)) {
                if(!empty($source[current(array_keys($filter))]) &&
                   $source[current(array_keys($filter))] == current($filter)) {

                    $results[$key] = $source;

                }
            }
        }

        return $results;
    }

    /**
     * Lists all shares the current user has access to.
     *
     * @param integer $perms
     *
     * @return  array of Turba_Share objects.
     */
    public function listShares($perms = Horde_Perms::READ)
    {
        return Turba::listShares(true, $perms);
    }

    /**
     * GroupObject API - Lists all turba lists for the current user that can be
     * treated as Horde_Group objects.
     *
     * @return array  A hash of all visible groups in the form of
     *                group_id => group_name
<<<<<<< HEAD
=======
     * @throws Horde_Exception
>>>>>>> 589f8543
     */
    public function listUserGroupObjects()
    {
        $groups = $owners = array();

        // Only turba's SQL based sources can act as Horde_Groups
        $sources = $this->getSourcesConfig(array('type' => 'sql'));

        foreach ($sources as $key => $source) {
            // Each source could have a different database connection
            $db[$key] = empty($source['params']['sql'])
                    ? $GLOBALS['injector']->getInstance('Horde_Db_Adapter')
                    : $GLOBALS['injector']->getInstance('Horde_Core_Factory_Db')->create('turba', $source['params']['sql']);

            if ($source['use_shares']) {
                if (empty($contact_shares)) {
                    $contact_shares = $this->listShares(Horde_Perms::SHOW);
                }
                foreach ($contact_shares as $id => $share) {
                    $params = @unserialize($share->get('params'));
                    if ($params['source'] == $key) {
                        $owners[] = $params['name'];
                    }
                }
                if (!$owners) {
                    return array();
                }
            } else {
                $owners = array($GLOBALS['registry']->getAuth());
            }

            $owner_ids = array();
            foreach ($owners as $owner) {
                $owner_ids[] = $db[$key]->quoteString($owner);
            }

            $sql = 'SELECT ' . $source['map']['__key'] . ', ' . $source['map'][$source['list_name_field']]
                . '  FROM ' . $source['params']['table'] . ' WHERE '
                . $source['map']['__type'] . ' = \'Group\' AND '
                . $source['map']['__owner'] . ' IN (' . implode(',', $owner_ids ) . ')';

            try {
                $results = $db[$key]->selectAssoc($sql);
            } catch (Horde_Db_Exception $e) {
                Horde::logMessage($e);
<<<<<<< HEAD
                throw new Horde_Group_Exception($e);
=======
                throw new Horde_Exception_Prior($e);
>>>>>>> 589f8543
            }
            foreach ($results as $id => $name) {
                $groups[$key . ':' . $id] = $name;
            }
        }

        return $groups;
    }

    /**
<<<<<<< HEAD
     * Obtains hash of ALL available lists able to act as Horde_Group objects
     *
     *
     * @return array  An array of group object definitions
     *
=======
     * Returns all contact groups.
     *
     * @return array  A list of group hashes.
     * @throws Horde_Exception
>>>>>>> 589f8543
     */
    public function getGroupObjects()
    {
        $listEntries = array();
        $sources = $this->getSourcesConfig(array('type' => 'sql'));
        foreach ($sources as $key => $source) {
<<<<<<< HEAD
=======
            if (empty($source['map']['__type'])) {
                continue;
            }

>>>>>>> 589f8543
            $db[$key] =  empty($source['params']['sql'])
                    ? $GLOBALS['injector']->getInstance('Horde_Db_Adapter')
                    : $GLOBALS['injector']->getInstance('Horde_Core_Factory_Db')->create('turba', $source['params']['sql']);

            $sql = 'SELECT ' . $source['map']['__key'] . ' id,'
                . $source['map']['__members'] . ' members,'
                . $source['map']['email'] . ' email,'
                . $source['map'][$source['list_name_field']]
                . ' name FROM ' . $source['params']['table'] . ' WHERE '
                . $source['map']['__type'] . ' = \'Group\'';

            try {
                $results = $db[$key]->selectAll($sql);
            } catch (Horde_Db_Exception $e) {
                Horde::logMessage($e);
<<<<<<< HEAD
                throw new Horde_Group_Exception($e);
=======
                throw new Horde_Exception_Prior($e);
>>>>>>> 589f8543
            }

            foreach ($results as $row) {
                $listEntries[$key . ':' . $row['id']] = $row;
            }
        }

        return $listEntries;
    }

    /**
<<<<<<< HEAD
     * GroupObject API - Get all lists that the specified user is a member of.
=======
     * Returns all contact groups that the specified user is a member of.
>>>>>>> 589f8543
     *
     * @param string $user           The user
     * @param boolean $parentGroups  Include user as a member of the any
     *                               parent group as well.
     *
     * @return array  An array of group identifiers that the specified user is a
     *                member of.
<<<<<<< HEAD
     */
    public function getGroupObjectMemberships($user, $parentGroups = false)
    {
        $cache = $GLOBALS['injector']->getInstance('Horde_Cache');
        if (($memberships = $cache->get('TurbaGroupObject_memberships' . $user)) !== false) {
            return unserialize($memberships);
        }
        $lists = $this->getGroupObjects();
        $memberships = array();
        foreach (array_keys($lists) as $list) {
            $members = $this->getGroupMembers($list, $parentGroups);
            if (!empty($members[$user])) {
                $memberships[] = $list;
            }
        }

        $cache->set('TurbaGroupObject_memberships' . $user, serialize($memberships));

=======
     * @throws Horde_Exception
     */
    public function getGroupMemberships($user, $parentGroups = false)
    {
        $lists = $this->getGroupObjects();
        $memberships = array();
        foreach ($lists as $id => $list) {
            $members = $this->getGroupMembers($id, $parentGroups);
            if (in_array($user, $members)) {
                $memberships[$id] = $list['name'];
            }
        }
>>>>>>> 589f8543
        return $memberships;
    }

    /**
<<<<<<< HEAD
     * Get the specified group object definition.
     *
     * @param string $gid  The group identifier
     *
     * @return array  A hash defining the group.
     */
    public function getGroupObject($gid)
    {
=======
     * Returns a contact group hash.
     *
     * @param string $gid  The group identifier.
     *
     * @return array  A hash defining the group.
     * @throws Horde_Exception
     */
    public function getGroupObject($gid)
    {
        if (empty($gid) || strpos($gid, ':') === false) {
            throw new Horde_Exception(sprintf('Unsupported group id: %s', $gid));
        }

>>>>>>> 589f8543
        $sources = $this->getSourcesConfig(array('type' => 'sql'));
        list($source, $id) = explode(':', $gid);
        if (empty($sources[$source])) {
            return array();
        }
        $db = empty($sources[$source]['params']['sql'])
            ? $GLOBALS['injector']->getInstance('Horde_Db_Adapter')
            : $GLOBALS['injector']->getInstance('Horde_Core_Factory_Db')->create('turba', $sources[$source]['params']['sql']);
        $sql = 'SELECT ' . $sources[$source]['map']['__members'] . ' members,'
            . $sources[$source]['map']['email'] . ' email,'
            . $sources[$source]['map'][$sources[$source]['list_name_field']]
            . ' name FROM ' . $sources[$source]['params']['table'] . ' WHERE '
            . $sources[$source]['map']['__key'] . ' = ' . $db->quoteString($id);

        try {
<<<<<<< HEAD
            $results = $db->selectOne($sql);
        } catch (Horde_Db_Exception $e) {
            Horde::logMessage($e);
            throw new Horde_Group_Exception($e);
        }

        return $results;
    }

    /**
     * Return a list of all members belonging to the specified group, and
     * possibly any subgroups.
=======
            return $db->selectOne($sql);
        } catch (Horde_Db_Exception $e) {
            Horde::logMessage($e);
            throw new Horde_Exception_Prior($e);
        }
    }

    /**
     * Returns a list of all members belonging to a contact group.
>>>>>>> 589f8543
     *
     * @param string $gid         The group identifier
     * @param boolean $subGroups  Also include members of any subgroups?
     *
     * @return array An array of group members (identified by email address).
<<<<<<< HEAD
     */
    public function getGroupMembers($gid, $subGroups = false)
    {
        if (empty($gid) || strpos($gid, ':') === false) {
            throw new Turba_Exception(sprintf('Unsupported group id: %s', $gid));
        }
        $contact_shares = $this->listShares(Horde_Perms::SHOW);
        $sources = $this->getSourcesConfig(array('type' => 'sql'));

        list($source, $id) = explode(':', $gid);
        $entry = $this->getGroupObject($gid);
=======
     * @throws Horde_Exception
     */
    public function getGroupMembers($gid, $subGroups = false)
    {
        $contact_shares = $this->listShares(Horde_Perms::SHOW);
        $sources = $this->getSourcesConfig(array('type' => 'sql'));

        $entry = $this->getGroupObject($gid);
        if (!$entry) {
            return array();
        }
        list($source, $id) = explode(':', $gid);
>>>>>>> 589f8543
        $members = @unserialize($entry['members']);
        if (!is_array($members)) {
            return array();
        }

        $db[$source] = empty($sources[$source]['params']['sql'])
            ? $GLOBALS['injector']->getInstance('Horde_Db_Adapter')
            : $GLOBALS['injector']->getInstance('Horde_Core_Factory_Db')->create('turba', $sources[$source]['params']['sql']);

        $users = array();
        foreach ($members as $member) {
            // Is this member from the same source or a different one?
            if (strpos($member, ':') !== false) {
                list($newSource, $uid) = explode(':', $member);
<<<<<<< HEAD
                if (!empty($this->_contact_shares[$newSource])) {
=======
                if (!empty($contact_shares[$newSource])) {
>>>>>>> 589f8543
                    $params = @unserialize($contact_shares[$newSource]->get('params'));
                    $newSource = $params['source'];
                    $member = $uid;
                    $db[$newSource] = empty($sources[$newSource]['params']['sql'])
                        ? $GLOBALS['injector']->getInstance('Horde_Db_Adapter')
                        : $GLOBALS['injector']->getInstance('Horde_Core_Factory_Db')->create('turba', $sources[$newSource]['params']['sql']);

                } elseif (empty($sources[$newSource])) {
                    // Last chance, it's not in one of our non-share sources
                    continue;
                }
            } else {
                // Same source
                $newSource = $source;
            }

            $type = $sources[$newSource]['map']['__type'];
            $email = $sources[$newSource]['map']['email'];
            $sql = 'SELECT ' . $email . ', ' . $type
                . ' FROM ' . $sources[$newSource]['params']['table']
                . ' WHERE ' . $sources[$newSource]['map']['__key']
                . ' = ' . $db[$newSource]->quoteString($member);

            try {
                $results = $db[$newSource]->selectOne($sql);
            } catch (Horde_Db_Exception $e) {
                Horde::logMessage($e);
<<<<<<< HEAD
                throw new Turba_Exception($e);
=======
                throw new Horde_Exception_Prior($e);
>>>>>>> 589f8543
            }

            // Sub-Lists are treated as sub groups the best that we can...
            if ($subGroups && $results[$type] == 'Group') {
                $users = array_merge($users, $this->getGroupMembers($newSource . ':' . $member));
            }
            if (strlen($results[$email])) {
                // use a key to dump dups
<<<<<<< HEAD
                $users[$results[$email]] = $results[$email];
            }
        }

        return $users;
=======
                $users[$results[$email]] = true;
            }
        }

        ksort($users);
        return array_keys($users);
>>>>>>> 589f8543
    }

}<|MERGE_RESOLUTION|>--- conflicted
+++ resolved
@@ -1790,10 +1790,7 @@
      *
      * @return array  A hash of all visible groups in the form of
      *                group_id => group_name
-<<<<<<< HEAD
-=======
      * @throws Horde_Exception
->>>>>>> 589f8543
      */
     public function listUserGroupObjects()
     {
@@ -1839,11 +1836,7 @@
                 $results = $db[$key]->selectAssoc($sql);
             } catch (Horde_Db_Exception $e) {
                 Horde::logMessage($e);
-<<<<<<< HEAD
-                throw new Horde_Group_Exception($e);
-=======
                 throw new Horde_Exception_Prior($e);
->>>>>>> 589f8543
             }
             foreach ($results as $id => $name) {
                 $groups[$key . ':' . $id] = $name;
@@ -1854,31 +1847,20 @@
     }
 
     /**
-<<<<<<< HEAD
-     * Obtains hash of ALL available lists able to act as Horde_Group objects
-     *
-     *
-     * @return array  An array of group object definitions
-     *
-=======
      * Returns all contact groups.
      *
      * @return array  A list of group hashes.
      * @throws Horde_Exception
->>>>>>> 589f8543
      */
     public function getGroupObjects()
     {
         $listEntries = array();
         $sources = $this->getSourcesConfig(array('type' => 'sql'));
         foreach ($sources as $key => $source) {
-<<<<<<< HEAD
-=======
             if (empty($source['map']['__type'])) {
                 continue;
             }
 
->>>>>>> 589f8543
             $db[$key] =  empty($source['params']['sql'])
                     ? $GLOBALS['injector']->getInstance('Horde_Db_Adapter')
                     : $GLOBALS['injector']->getInstance('Horde_Core_Factory_Db')->create('turba', $source['params']['sql']);
@@ -1894,11 +1876,7 @@
                 $results = $db[$key]->selectAll($sql);
             } catch (Horde_Db_Exception $e) {
                 Horde::logMessage($e);
-<<<<<<< HEAD
-                throw new Horde_Group_Exception($e);
-=======
                 throw new Horde_Exception_Prior($e);
->>>>>>> 589f8543
             }
 
             foreach ($results as $row) {
@@ -1910,11 +1888,7 @@
     }
 
     /**
-<<<<<<< HEAD
-     * GroupObject API - Get all lists that the specified user is a member of.
-=======
      * Returns all contact groups that the specified user is a member of.
->>>>>>> 589f8543
      *
      * @param string $user           The user
      * @param boolean $parentGroups  Include user as a member of the any
@@ -1922,26 +1896,6 @@
      *
      * @return array  An array of group identifiers that the specified user is a
      *                member of.
-<<<<<<< HEAD
-     */
-    public function getGroupObjectMemberships($user, $parentGroups = false)
-    {
-        $cache = $GLOBALS['injector']->getInstance('Horde_Cache');
-        if (($memberships = $cache->get('TurbaGroupObject_memberships' . $user)) !== false) {
-            return unserialize($memberships);
-        }
-        $lists = $this->getGroupObjects();
-        $memberships = array();
-        foreach (array_keys($lists) as $list) {
-            $members = $this->getGroupMembers($list, $parentGroups);
-            if (!empty($members[$user])) {
-                $memberships[] = $list;
-            }
-        }
-
-        $cache->set('TurbaGroupObject_memberships' . $user, serialize($memberships));
-
-=======
      * @throws Horde_Exception
      */
     public function getGroupMemberships($user, $parentGroups = false)
@@ -1954,21 +1908,10 @@
                 $memberships[$id] = $list['name'];
             }
         }
->>>>>>> 589f8543
         return $memberships;
     }
 
     /**
-<<<<<<< HEAD
-     * Get the specified group object definition.
-     *
-     * @param string $gid  The group identifier
-     *
-     * @return array  A hash defining the group.
-     */
-    public function getGroupObject($gid)
-    {
-=======
      * Returns a contact group hash.
      *
      * @param string $gid  The group identifier.
@@ -1982,7 +1925,6 @@
             throw new Horde_Exception(sprintf('Unsupported group id: %s', $gid));
         }
 
->>>>>>> 589f8543
         $sources = $this->getSourcesConfig(array('type' => 'sql'));
         list($source, $id) = explode(':', $gid);
         if (empty($sources[$source])) {
@@ -1998,20 +1940,6 @@
             . $sources[$source]['map']['__key'] . ' = ' . $db->quoteString($id);
 
         try {
-<<<<<<< HEAD
-            $results = $db->selectOne($sql);
-        } catch (Horde_Db_Exception $e) {
-            Horde::logMessage($e);
-            throw new Horde_Group_Exception($e);
-        }
-
-        return $results;
-    }
-
-    /**
-     * Return a list of all members belonging to the specified group, and
-     * possibly any subgroups.
-=======
             return $db->selectOne($sql);
         } catch (Horde_Db_Exception $e) {
             Horde::logMessage($e);
@@ -2021,25 +1949,11 @@
 
     /**
      * Returns a list of all members belonging to a contact group.
->>>>>>> 589f8543
      *
      * @param string $gid         The group identifier
      * @param boolean $subGroups  Also include members of any subgroups?
      *
      * @return array An array of group members (identified by email address).
-<<<<<<< HEAD
-     */
-    public function getGroupMembers($gid, $subGroups = false)
-    {
-        if (empty($gid) || strpos($gid, ':') === false) {
-            throw new Turba_Exception(sprintf('Unsupported group id: %s', $gid));
-        }
-        $contact_shares = $this->listShares(Horde_Perms::SHOW);
-        $sources = $this->getSourcesConfig(array('type' => 'sql'));
-
-        list($source, $id) = explode(':', $gid);
-        $entry = $this->getGroupObject($gid);
-=======
      * @throws Horde_Exception
      */
     public function getGroupMembers($gid, $subGroups = false)
@@ -2052,7 +1966,6 @@
             return array();
         }
         list($source, $id) = explode(':', $gid);
->>>>>>> 589f8543
         $members = @unserialize($entry['members']);
         if (!is_array($members)) {
             return array();
@@ -2067,11 +1980,7 @@
             // Is this member from the same source or a different one?
             if (strpos($member, ':') !== false) {
                 list($newSource, $uid) = explode(':', $member);
-<<<<<<< HEAD
-                if (!empty($this->_contact_shares[$newSource])) {
-=======
                 if (!empty($contact_shares[$newSource])) {
->>>>>>> 589f8543
                     $params = @unserialize($contact_shares[$newSource]->get('params'));
                     $newSource = $params['source'];
                     $member = $uid;
@@ -2099,11 +2008,7 @@
                 $results = $db[$newSource]->selectOne($sql);
             } catch (Horde_Db_Exception $e) {
                 Horde::logMessage($e);
-<<<<<<< HEAD
-                throw new Turba_Exception($e);
-=======
                 throw new Horde_Exception_Prior($e);
->>>>>>> 589f8543
             }
 
             // Sub-Lists are treated as sub groups the best that we can...
@@ -2112,20 +2017,12 @@
             }
             if (strlen($results[$email])) {
                 // use a key to dump dups
-<<<<<<< HEAD
-                $users[$results[$email]] = $results[$email];
-            }
-        }
-
-        return $users;
-=======
                 $users[$results[$email]] = true;
             }
         }
 
         ksort($users);
         return array_keys($users);
->>>>>>> 589f8543
     }
 
 }