--- conflicted
+++ resolved
@@ -25,13 +25,8 @@
      */
     public function changePassword($username,  $old_password, $new_password)
     {
-<<<<<<< HEAD
-    
+
         $registry = $GLOBALS['registry'];
-=======
-
-        $registry = $GLOBALS['injector']->getInstance('Horde_Registry');
->>>>>>> c037f4a6
         $auth = $GLOBALS['injector']->getInstance('Horde_Core_Factory_Auth')->create();
 
         if (!$auth->hasCapability('update')) {
@@ -44,11 +39,7 @@
             /* actually modify the password */
             return $auth->updateUser($username, $username, array('password' => $new_password) );
         } else {
-<<<<<<< HEAD
             return PEAR::raiseError(_('The provided old password is not right'));        
-=======
-            return PEAR::raiseERROR(_('The provided old password is not right'));
->>>>>>> c037f4a6
         }
 
     }
