--- conflicted
+++ resolved
@@ -28,13 +28,8 @@
   <email>mrubinsk@horde.org</email>
   <active>yes</active>
  </lead>
-<<<<<<< HEAD
- <date>2011-11-15</date>
- <time>19:07:00</time>
-=======
  <date>2011-11-17</date>
  <time>12:10:20</time>
->>>>>>> 2efc8b4f
  <version>
   <release>4.1.0</release>
   <api>4.1.0</api>
@@ -4639,11 +4634,7 @@
    <stability>
     <release>stable</release>
     <api>stable</api></stability>
-<<<<<<< HEAD
-   <date>2011-11-15</date>
-=======
    <date>2011-11-17</date>
->>>>>>> 2efc8b4f
    <license uri="http://www.horde.org/licenses/lgpl21">LGPL-2.1</license>
    <notes>
 * [mjr] Replace Weatherdotcom portal block with generic Weather block supported by Horde_Service_Weather.
