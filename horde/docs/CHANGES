--- conflicted
+++ resolved
@@ -2,13 +2,10 @@
 v4.1-git
 --------
 
-<<<<<<< HEAD
-[jan] Show notifications directly after logging into Smartphone mode.
-=======
 [mms] Portal blocks can now load just the CSS necessary to display an
       application's blocks.
-
->>>>>>> 45d14e43
+[jan] Show notifications directly after logging into Smartphone mode.
+
 
 -----------
 v4.0.12-git
