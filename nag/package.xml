--- conflicted
+++ resolved
@@ -28,11 +28,7 @@
  </stability>
  <license uri="http://www.horde.org/licenses/gpl">GPL-2.0</license>
  <notes>
-<<<<<<< HEAD
 *
-=======
-* [mjr] Fix task export to ActiveSync for tasks with no due dates or reminders.
->>>>>>> a6007227
  </notes>
  <contents>
   <dir baseinstalldir="/" name="/">
