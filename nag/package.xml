<?xml version="1.0" encoding="UTF-8"?>
<package packagerversion="1.9.2" version="2.0" xmlns="http://pear.php.net/dtd/package-2.0" xmlns:tasks="http://pear.php.net/dtd/tasks-1.0" xmlns:xsi="http://www.w3.org/2001/XMLSchema-instance" xsi:schemaLocation="http://pear.php.net/dtd/tasks-1.0 http://pear.php.net/dtd/tasks-1.0.xsd http://pear.php.net/dtd/package-2.0 http://pear.php.net/dtd/package-2.0.xsd">
 <name>nag</name>
 <channel>pear.horde.org</channel>
 <summary>A web based task list manager</summary>
 <description>Nag is a web-based application built upon the Horde Application Framework which provides a simple, clean interface for managing online task lists (i.e., todo lists). It also includes strong integration with the other Horde applications and allows users to share task lists or enable light-weight project management.</description>
 <lead>
  <name>Chuck Hagenbuch</name>
  <user>chuck</user>
  <email>chuck@horde.org</email>
  <active>yes</active>
 </lead>
 <lead>
  <name>Jan Schneider</name>
  <user>jan</user>
  <email>jan@horde.org</email>
  <active>yes</active>
 </lead>
<<<<<<< HEAD
 <date>2011-04-21</date>
 <time>18:55:01</time>
 <version>
  <release>3.1.0</release>
  <api>3.1.0</api>
=======
 <date>2011-10-18</date>
 <time>15:27:59</time>
 <version>
  <release>3.0.5</release>
  <api>3.0.0</api>
>>>>>>> 55f6a0ab
 </version>
 <stability>
  <release>stable</release>
  <api>stable</api>
 </stability>
 <license uri="http://www.horde.org/licenses/gpl">GPL-2.0</license>
 <notes>
<<<<<<< HEAD
*
=======
* 
>>>>>>> 55f6a0ab
 </notes>
 <contents>
  <dir baseinstalldir="/" name="/">
   <dir name="bin">
    <file name="nag-convert-datatree-shares-to-sql" role="script" />
    <file name="nag-convert-sql-shares-to-sqlng" role="script" />
    <file name="nag-create-missing-add-histories-sql" role="script" />
    <file name="nag-import-vtodos" role="script" />
   </dir> <!-- /bin -->
   <dir name="config">
    <file name=".htaccess" role="horde" />
    <file name="conf.xml" role="horde" />
    <file name="hooks.php.dist" role="horde" />
    <file name="menu.php.dist" role="horde" />
    <file name="prefs.php" role="horde" />
   </dir> <!-- /config -->
   <dir name="docs">
    <dir name="vtodo">
     <file name="todo.ics" role="doc" />
    </dir> <!-- /docs/vtodo -->
    <file name="CHANGES" role="doc" />
    <file name="CREDITS" role="doc" />
    <file name="INSTALL" role="doc" />
    <file name="RELEASE_NOTES" role="doc" />
    <file name="TODO" role="doc" />
    <file name="UPGRADING" role="doc" />
   </dir> <!-- /docs -->
   <dir name="js">
    <file name="calendar.js" role="horde" />
   </dir> <!-- /js -->
   <dir name="lib">
    <dir name="Ajax">
     <file name="Application.php" role="horde" />
    </dir> <!-- /lib/Ajax -->
    <dir name="Block">
     <file name="Summary.php" role="horde" />
    </dir> <!-- /lib/Block -->
    <dir name="Driver">
     <file name="Kolab.php" role="horde" />
     <file name="Sql.php" role="horde" />
    </dir> <!-- /lib/Driver -->
    <dir name="Factory">
     <file name="Tasklists.php" role="horde" />
    </dir> <!-- /lib/Factory -->
    <dir name="Form">
     <dir name="Renderer">
      <file name="Task.php" role="horde" />
     </dir> <!-- /lib/Form/Renderer -->
     <dir name="Type">
      <file name="NagAlarm.php" role="horde" />
      <file name="NagDue.php" role="horde" />
      <file name="NagMethod.php" role="horde" />
      <file name="NagStart.php" role="horde" />
     </dir> <!-- /lib/Form/Type -->
     <file name="CreateTaskList.php" role="horde" />
     <file name="DeleteTaskList.php" role="horde" />
     <file name="EditTaskList.php" role="horde" />
     <file name="Task.php" role="horde" />
    </dir> <!-- /lib/Form -->
    <dir name="Tasklists">
     <file name="Base.php" role="horde" />
     <file name="Default.php" role="horde" />
     <file name="Kolab.php" role="horde" />
    </dir> <!-- /lib/Tasklists -->
    <dir name="Ui">
     <dir name="VarRenderer">
      <file name="Nag.php" role="horde" />
     </dir> <!-- /lib/Ui/VarRenderer -->
    </dir> <!-- /lib/Ui -->
    <file name=".htaccess" role="horde" />
    <file name="Api.php" role="horde" />
    <file name="Application.php" role="horde" />
    <file name="Driver.php" role="horde" />
    <file name="Exception.php" role="horde" />
    <file name="Nag.php" role="horde" />
    <file name="QuickParser.php" role="horde" />
    <file name="Task.php" role="horde" />
   </dir> <!-- /lib -->
   <dir name="locale">
    <dir name="ar">
     <dir name="LC_MESSAGES">
      <file name="nag.mo" role="horde" />
      <file name="nag.po" role="horde" />
     </dir> <!-- /locale/ar/LC_MESSAGES -->
    </dir> <!-- /locale/ar -->
    <dir name="bg">
     <dir name="LC_MESSAGES">
      <file name="nag.mo" role="horde" />
      <file name="nag.po" role="horde" />
     </dir> <!-- /locale/bg/LC_MESSAGES -->
    </dir> <!-- /locale/bg -->
    <dir name="ca">
     <dir name="LC_MESSAGES">
      <file name="nag.mo" role="horde" />
      <file name="nag.po" role="horde" />
     </dir> <!-- /locale/ca/LC_MESSAGES -->
     <file name="help.xml" role="horde" />
    </dir> <!-- /locale/ca -->
    <dir name="cs">
     <dir name="LC_MESSAGES">
      <file name="nag.mo" role="horde" />
      <file name="nag.po" role="horde" />
     </dir> <!-- /locale/cs/LC_MESSAGES -->
    </dir> <!-- /locale/cs -->
    <dir name="da">
     <dir name="LC_MESSAGES">
      <file name="nag.mo" role="horde" />
      <file name="nag.po" role="horde" />
     </dir> <!-- /locale/da/LC_MESSAGES -->
    </dir> <!-- /locale/da -->
    <dir name="de">
     <dir name="LC_MESSAGES">
      <file name="nag.mo" role="horde" />
      <file name="nag.po" role="horde" />
     </dir> <!-- /locale/de/LC_MESSAGES -->
     <file name="help.xml" role="horde" />
    </dir> <!-- /locale/de -->
    <dir name="el">
     <dir name="LC_MESSAGES">
      <file name="nag.mo" role="horde" />
      <file name="nag.po" role="horde" />
     </dir> <!-- /locale/el/LC_MESSAGES -->
    </dir> <!-- /locale/el -->
    <dir name="en">
     <file name="help.xml" role="horde" />
    </dir> <!-- /locale/en -->
    <dir name="es">
     <dir name="LC_MESSAGES">
      <file name="nag.mo" role="horde" />
      <file name="nag.po" role="horde" />
     </dir> <!-- /locale/es/LC_MESSAGES -->
     <file name="help.xml" role="horde" />
    </dir> <!-- /locale/es -->
    <dir name="et">
     <dir name="LC_MESSAGES">
      <file name="nag.mo" role="horde" />
      <file name="nag.po" role="horde" />
     </dir> <!-- /locale/et/LC_MESSAGES -->
    </dir> <!-- /locale/et -->
    <dir name="eu">
     <dir name="LC_MESSAGES">
      <file name="nag.mo" role="horde" />
      <file name="nag.po" role="horde" />
     </dir> <!-- /locale/eu/LC_MESSAGES -->
     <file name="help.xml" role="horde" />
    </dir> <!-- /locale/eu -->
    <dir name="fi">
     <dir name="LC_MESSAGES">
      <file name="nag.mo" role="horde" />
      <file name="nag.po" role="horde" />
     </dir> <!-- /locale/fi/LC_MESSAGES -->
     <file name="help.xml" role="horde" />
    </dir> <!-- /locale/fi -->
    <dir name="fr">
     <dir name="LC_MESSAGES">
      <file name="nag.mo" role="horde" />
      <file name="nag.po" role="horde" />
     </dir> <!-- /locale/fr/LC_MESSAGES -->
    </dir> <!-- /locale/fr -->
    <dir name="hr">
     <dir name="LC_MESSAGES">
      <file name="nag.mo" role="horde" />
      <file name="nag.po" role="horde" />
     </dir> <!-- /locale/hr/LC_MESSAGES -->
     <file name="help.xml" role="horde" />
    </dir> <!-- /locale/hr -->
    <dir name="hu">
     <dir name="LC_MESSAGES">
      <file name="nag.mo" role="horde" />
      <file name="nag.po" role="horde" />
     </dir> <!-- /locale/hu/LC_MESSAGES -->
     <file name="help.xml" role="horde" />
    </dir> <!-- /locale/hu -->
    <dir name="id">
     <dir name="LC_MESSAGES">
      <file name="nag.mo" role="horde" />
      <file name="nag.po" role="horde" />
     </dir> <!-- /locale/id/LC_MESSAGES -->
    </dir> <!-- /locale/id -->
    <dir name="it">
     <dir name="LC_MESSAGES">
      <file name="nag.mo" role="horde" />
      <file name="nag.po" role="horde" />
     </dir> <!-- /locale/it/LC_MESSAGES -->
    </dir> <!-- /locale/it -->
    <dir name="ja">
     <dir name="LC_MESSAGES">
      <file name="nag.mo" role="horde" />
      <file name="nag.po" role="horde" />
     </dir> <!-- /locale/ja/LC_MESSAGES -->
    </dir> <!-- /locale/ja -->
    <dir name="ko">
     <dir name="LC_MESSAGES">
      <file name="nag.mo" role="horde" />
      <file name="nag.po" role="horde" />
     </dir> <!-- /locale/ko/LC_MESSAGES -->
    </dir> <!-- /locale/ko -->
    <dir name="lt">
     <dir name="LC_MESSAGES">
      <file name="nag.mo" role="horde" />
      <file name="nag.po" role="horde" />
     </dir> <!-- /locale/lt/LC_MESSAGES -->
    </dir> <!-- /locale/lt -->
    <dir name="lv">
     <dir name="LC_MESSAGES">
      <file name="nag.mo" role="horde" />
      <file name="nag.po" role="horde" />
     </dir> <!-- /locale/lv/LC_MESSAGES -->
     <file name="help.xml" role="horde" />
    </dir> <!-- /locale/lv -->
    <dir name="nb">
     <dir name="LC_MESSAGES">
      <file name="nag.mo" role="horde" />
      <file name="nag.po" role="horde" />
     </dir> <!-- /locale/nb/LC_MESSAGES -->
    </dir> <!-- /locale/nb -->
    <dir name="nl">
     <dir name="LC_MESSAGES">
      <file name="nag.mo" role="horde" />
      <file name="nag.po" role="horde" />
     </dir> <!-- /locale/nl/LC_MESSAGES -->
     <file name="help.xml" role="horde" />
    </dir> <!-- /locale/nl -->
    <dir name="nn">
     <dir name="LC_MESSAGES">
      <file name="nag.mo" role="horde" />
      <file name="nag.po" role="horde" />
     </dir> <!-- /locale/nn/LC_MESSAGES -->
    </dir> <!-- /locale/nn -->
    <dir name="pl">
     <dir name="LC_MESSAGES">
      <file name="nag.mo" role="horde" />
      <file name="nag.po" role="horde" />
     </dir> <!-- /locale/pl/LC_MESSAGES -->
    </dir> <!-- /locale/pl -->
    <dir name="pt">
     <dir name="LC_MESSAGES">
      <file name="nag.mo" role="horde" />
      <file name="nag.po" role="horde" />
     </dir> <!-- /locale/pt/LC_MESSAGES -->
    </dir> <!-- /locale/pt -->
    <dir name="pt_BR">
     <dir name="LC_MESSAGES">
      <file name="nag.mo" role="horde" />
      <file name="nag.po" role="horde" />
     </dir> <!-- /locale/pt_BR/LC_MESSAGES -->
    </dir> <!-- /locale/pt_BR -->
    <dir name="ro">
     <dir name="LC_MESSAGES">
      <file name="nag.mo" role="horde" />
      <file name="nag.po" role="horde" />
     </dir> <!-- /locale/ro/LC_MESSAGES -->
    </dir> <!-- /locale/ro -->
    <dir name="ru">
     <dir name="LC_MESSAGES">
      <file name="nag.mo" role="horde" />
      <file name="nag.po" role="horde" />
     </dir> <!-- /locale/ru/LC_MESSAGES -->
    </dir> <!-- /locale/ru -->
    <dir name="sk">
     <dir name="LC_MESSAGES">
      <file name="nag.mo" role="horde" />
      <file name="nag.po" role="horde" />
     </dir> <!-- /locale/sk/LC_MESSAGES -->
     <file name="help.xml" role="horde" />
    </dir> <!-- /locale/sk -->
    <dir name="sl">
     <dir name="LC_MESSAGES">
      <file name="nag.mo" role="horde" />
      <file name="nag.po" role="horde" />
     </dir> <!-- /locale/sl/LC_MESSAGES -->
    </dir> <!-- /locale/sl -->
    <dir name="sv">
     <dir name="LC_MESSAGES">
      <file name="nag.mo" role="horde" />
      <file name="nag.po" role="horde" />
     </dir> <!-- /locale/sv/LC_MESSAGES -->
    </dir> <!-- /locale/sv -->
    <dir name="tr">
     <dir name="LC_MESSAGES">
      <file name="nag.mo" role="horde" />
      <file name="nag.po" role="horde" />
     </dir> <!-- /locale/tr/LC_MESSAGES -->
     <file name="help.xml" role="horde" />
    </dir> <!-- /locale/tr -->
    <dir name="uk">
     <dir name="LC_MESSAGES">
      <file name="nag.mo" role="horde" />
      <file name="nag.po" role="horde" />
     </dir> <!-- /locale/uk/LC_MESSAGES -->
    </dir> <!-- /locale/uk -->
    <dir name="zh_CN">
     <dir name="LC_MESSAGES">
      <file name="nag.mo" role="horde" />
      <file name="nag.po" role="horde" />
     </dir> <!-- /locale/zh_CN/LC_MESSAGES -->
    </dir> <!-- /locale/zh_CN -->
    <dir name="zh_TW">
     <dir name="LC_MESSAGES">
      <file name="nag.mo" role="horde" />
      <file name="nag.po" role="horde" />
     </dir> <!-- /locale/zh_TW/LC_MESSAGES -->
    </dir> <!-- /locale/zh_TW -->
    <file name=".htaccess" role="horde" />
    <file name="nag.pot" role="horde" />
   </dir> <!-- /locale -->
   <dir name="migration">
    <file name="1_nag_base_tables.php" role="horde" />
    <file name="2_nag_upgrade_autoincrement.php" role="horde" />
    <file name="3_nag_upgrade_addalarmmethods.php" role="horde" />
    <file name="4_nag_upgrade_addcolor.php" role="horde" />
    <file name="5_nag_upgrade_systemshares.php" role="horde" />
    <file name="6_nag_upgrade_sqlng.php" role="horde" />
    <file name="7_nag_upgrade_sqlhierarchical.php" role="horde" />
    <file name="8_nag_upgrade_sqlnghierarchical.php" role="horde" />
   </dir> <!-- /migration -->
   <dir name="tasklists">
    <file name="create.php" role="horde" />
    <file name="delete.php" role="horde" />
    <file name="edit.php" role="horde" />
    <file name="index.php" role="horde" />
    <file name="info.php" role="horde" />
   </dir> <!-- /tasklists -->
   <dir name="tasks">
    <file name="index.php" role="horde" />
   </dir> <!-- /tasks -->
   <dir name="templates">
    <dir name="alarm">
     <file name="mail.html.php" role="horde" />
     <file name="mail.plain.php" role="horde" />
    </dir> <!-- /templates/alarm -->
    <dir name="data">
     <file name="export.inc" role="horde" />
     <file name="import.inc" role="horde" />
    </dir> <!-- /templates/data -->
    <dir name="list">
     <file name="empty.inc" role="horde" />
     <file name="header.inc" role="horde" />
     <file name="task_footers.inc" role="horde" />
     <file name="task_headers.inc" role="horde" />
     <file name="task_summaries.inc" role="horde" />
    </dir> <!-- /templates/list -->
    <dir name="search">
     <file name="search.inc" role="horde" />
    </dir> <!-- /templates/search -->
    <dir name="view">
     <file name="task.inc" role="horde" />
    </dir> <!-- /templates/view -->
    <file name="list.html.php" role="horde" />
    <file name="panel.inc" role="horde" />
    <file name="quick.inc" role="horde" />
    <file name="tasklist_info.php" role="horde" />
    <file name="tasklist_list.php" role="horde" />
   </dir> <!-- /templates -->
   <dir name="test">
    <dir name="Nag">
     <dir name="Unit">
      <dir name="Driver">
       <dir name="Sql">
        <dir name="Pdo">
         <file name="SqliteTest.php" role="test" />
        </dir> <!-- /test/Nag/Unit/Driver/Sql/Pdo -->
        <file name="Base.php" role="test" />
       </dir> <!-- /test/Nag/Unit/Driver/Sql -->
       <file name="Base.php" role="test" />
       <file name="KolabTest.php" role="test" />
      </dir> <!-- /test/Nag/Unit/Driver -->
      <dir name="Factory">
       <file name="TasklistsTest.php" role="test" />
      </dir> <!-- /test/Nag/Unit/Factory -->
      <dir name="Form">
       <dir name="Task">
        <dir name="Sql">
         <dir name="Pdo">
          <file name="SqliteTest.php" role="test" />
         </dir> <!-- /test/Nag/Unit/Form/Task/Sql/Pdo -->
         <file name="Base.php" role="test" />
        </dir> <!-- /test/Nag/Unit/Form/Task/Sql -->
        <file name="Base.php" role="test" />
        <file name="KolabTest.php" role="test" />
       </dir> <!-- /test/Nag/Unit/Form/Task -->
      </dir> <!-- /test/Nag/Unit/Form -->
      <dir name="Nag">
       <dir name="Sql">
        <dir name="Pdo">
         <file name="SqliteTest.php" role="test" />
        </dir> <!-- /test/Nag/Unit/Nag/Sql/Pdo -->
        <file name="Base.php" role="test" />
       </dir> <!-- /test/Nag/Unit/Nag/Sql -->
       <file name="Base.php" role="test" />
       <file name="KolabTest.php" role="test" />
      </dir> <!-- /test/Nag/Unit/Nag -->
     </dir> <!-- /test/Nag/Unit -->
     <file name="AllTests.php" role="test" />
     <file name="Autoload.php" role="test" />
     <file name="phpunit.xml" role="test" />
     <file name="TestCase.php" role="test" />
    </dir> <!-- /test/Nag -->
   </dir> <!-- /test -->
   <dir name="themes">
    <dir name="bluewhite">
     <file name="screen.css" role="horde" />
    </dir> <!-- /themes/bluewhite -->
    <dir name="default">
     <dir name="graphics">
      <file name="add.png" role="horde" />
      <file name="alarm.png" role="horde" />
      <file name="alarm_small.png" role="horde" />
      <file name="az.png" role="horde" />
      <file name="big_alarm.png" role="horde" />
      <file name="checkbox.png" role="horde" />
      <file name="checked.png" role="horde" />
      <file name="favicon.ico" role="horde" />
      <file name="minus.png" role="horde" />
      <file name="nag.png" role="horde" />
      <file name="note.png" role="horde" />
      <file name="plus.png" role="horde" />
      <file name="search.png" role="horde" />
      <file name="tasklists.png" role="horde" />
      <file name="unchecked.png" role="horde" />
      <file name="za.png" role="horde" />
     </dir> <!-- /themes/default/graphics -->
     <file name="screen.css" role="horde" />
    </dir> <!-- /themes/default -->
    <dir name="fadetogreen">
     <file name="screen.css" role="horde" />
    </dir> <!-- /themes/fadetogreen -->
    <dir name="silver">
     <dir name="graphics">
      <file name="add.png" role="horde" />
      <file name="alarm.png" role="horde" />
      <file name="alarm_small.png" role="horde" />
      <file name="az.png" role="horde" />
      <file name="checkbox.png" role="horde" />
      <file name="checked.png" role="horde" />
      <file name="favicon.ico" role="horde" />
      <file name="minus.png" role="horde" />
      <file name="nag.png" role="horde" />
      <file name="note.png" role="horde" />
      <file name="plus.png" role="horde" />
      <file name="search.png" role="horde" />
      <file name="tasklists.png" role="horde" />
      <file name="unchecked.png" role="horde" />
      <file name="za.png" role="horde" />
     </dir> <!-- /themes/silver/graphics -->
     <file name="screen.css" role="horde" />
    </dir> <!-- /themes/silver -->
    <dir name="tango-blue">
     <dir name="graphics">
      <file name="add.png" role="horde" />
      <file name="alarm.png" role="horde" />
      <file name="alarm_small.png" role="horde" />
      <file name="checkbox.png" role="horde" />
      <file name="checked.png" role="horde" />
      <file name="favicon.ico" role="horde" />
      <file name="nag.png" role="horde" />
      <file name="note.png" role="horde" />
      <file name="tasklists.png" role="horde" />
      <file name="unchecked.png" role="horde" />
     </dir> <!-- /themes/tango-blue/graphics -->
    </dir> <!-- /themes/tango-blue -->
   </dir> <!-- /themes -->
   <file name="COPYING" role="doc" />
   <file name="data.php" role="horde" />
   <file name="index.php" role="horde" />
   <file name="list.php" role="horde" />
   <file name="mobile.php" role="horde" />
   <file name="quick.php" role="horde" />
   <file name="README" role="doc" />
   <file name="search.php" role="horde" />
   <file name="task.php" role="horde" />
   <file name="view.php" role="horde" />
  </dir> <!-- / -->
 </contents>
 <dependencies>
  <required>
   <php>
    <min>5.2.0</min>
   </php>
   <pearinstaller>
    <min>1.7.0</min>
   </pearinstaller>
   <package>
    <name>horde</name>
    <channel>pear.horde.org</channel>
    <min>4.0.0</min>
    <max>5.0.0</max>
    <exclude>5.0.0</exclude>
   </package>
   <package>
    <name>Horde_Auth</name>
    <channel>pear.horde.org</channel>
    <min>1.0.4</min>
    <max>2.0.0</max>
    <exclude>2.0.0</exclude>
   </package>
   <package>
    <name>Horde_Core</name>
    <channel>pear.horde.org</channel>
    <min>1.0.0</min>
    <max>2.0.0</max>
    <exclude>2.0.0</exclude>
   </package>
   <package>
    <name>Horde_Data</name>
    <channel>pear.horde.org</channel>
    <min>1.0.0</min>
    <max>2.0.0</max>
    <exclude>2.0.0</exclude>
   </package>
   <package>
    <name>Horde_Date</name>
    <channel>pear.horde.org</channel>
    <min>1.0.0</min>
    <max>2.0.0</max>
    <exclude>2.0.0</exclude>
   </package>
   <package>
    <name>Horde_Date_Parser</name>
    <channel>pear.horde.org</channel>
    <min>1.0.0</min>
    <max>2.0.0</max>
    <exclude>2.0.0</exclude>
   </package>
   <package>
    <name>Horde_Exception</name>
    <channel>pear.horde.org</channel>
    <min>1.0.0</min>
    <max>2.0.0</max>
    <exclude>2.0.0</exclude>
   </package>
   <package>
    <name>Horde_Form</name>
    <channel>pear.horde.org</channel>
    <min>1.0.0</min>
    <max>2.0.0</max>
    <exclude>2.0.0</exclude>
   </package>
   <package>
    <name>Horde_Group</name>
    <channel>pear.horde.org</channel>
    <min>1.0.0</min>
    <max>2.0.0</max>
    <exclude>2.0.0</exclude>
   </package>
   <package>
    <name>Horde_History</name>
    <channel>pear.horde.org</channel>
    <min>1.0.0</min>
    <max>2.0.0</max>
    <exclude>2.0.0</exclude>
   </package>
   <package>
    <name>Horde_Icalendar</name>
    <channel>pear.horde.org</channel>
    <min>1.0.0</min>
    <max>2.0.0</max>
    <exclude>2.0.0</exclude>
   </package>
   <package>
    <name>Horde_Mime</name>
    <channel>pear.horde.org</channel>
    <min>1.0.0</min>
    <max>2.0.0</max>
    <exclude>2.0.0</exclude>
   </package>
   <package>
    <name>Horde_Perms</name>
    <channel>pear.horde.org</channel>
    <min>1.0.3</min>
    <max>2.0.0</max>
    <exclude>2.0.0</exclude>
   </package>
   <package>
    <name>Horde_Prefs</name>
    <channel>pear.horde.org</channel>
    <min>1.0.0</min>
    <max>2.0.0</max>
    <exclude>2.0.0</exclude>
   </package>
   <package>
    <name>Horde_Share</name>
    <channel>pear.horde.org</channel>
    <min>1.0.0</min>
    <max>2.0.0</max>
    <exclude>2.0.0</exclude>
   </package>
   <package>
    <name>Horde_Support</name>
    <channel>pear.horde.org</channel>
    <min>1.0.0</min>
    <max>2.0.0</max>
    <exclude>2.0.0</exclude>
   </package>
   <package>
    <name>Horde_Text_Filter</name>
    <channel>pear.horde.org</channel>
    <min>1.0.0</min>
    <max>2.0.0</max>
    <exclude>2.0.0</exclude>
   </package>
   <package>
    <name>Horde_Url</name>
    <channel>pear.horde.org</channel>
    <min>1.0.0</min>
    <max>2.0.0</max>
    <exclude>2.0.0</exclude>
   </package>
   <package>
    <name>Horde_Util</name>
    <channel>pear.horde.org</channel>
    <min>1.0.0</min>
    <max>2.0.0</max>
    <exclude>2.0.0</exclude>
   </package>
   <package>
    <name>Horde_View</name>
    <channel>pear.horde.org</channel>
    <min>1.0.0</min>
    <max>2.0.0</max>
    <exclude>2.0.0</exclude>
   </package>
   <extension>
    <name>gettext</name>
   </extension>
  </required>
  <optional>
   <package>
    <name>Horde_ActiveSync</name>
    <channel>pear.horde.org</channel>
    <min>1.0.0</min>
    <max>2.0.0</max>
    <exclude>2.0.0</exclude>
   </package>
   <package>
    <name>Horde_Db</name>
    <channel>pear.horde.org</channel>
    <min>1.0.0</min>
    <max>2.0.0</max>
    <exclude>2.0.0</exclude>
   </package>
   <package>
    <name>Horde_Test</name>
    <channel>pear.horde.org</channel>
    <min>1.2.0</min>
    <max>2.0.0</max>
    <exclude>2.0.0</exclude>
   </package>
  </optional>
 </dependencies>
 <usesrole>
  <role>horde</role>
  <package>Role</package>
  <channel>pear.horde.org</channel>
 </usesrole>
 <phprelease>
  <filelist>
   <install as="nag-convert-datatree-shares-to-sql" name="bin/nag-convert-datatree-shares-to-sql" />
   <install as="nag-convert-sql-shares-to-sqlng" name="bin/nag-convert-sql-shares-to-sqlng" />
   <install as="nag-create-missing-add-histories-sql" name="bin/nag-create-missing-add-histories-sql" />
   <install as="nag-import-vtodos" name="bin/nag-import-vtodos" />
   <install as="nag/config/.htaccess" name="config/.htaccess" />
   <install as="nag/config/conf.xml" name="config/conf.xml" />
   <install as="nag/config/hooks.php.dist" name="config/hooks.php.dist" />
   <install as="nag/config/menu.php.dist" name="config/menu.php.dist" />
   <install as="nag/config/prefs.php" name="config/prefs.php" />
   <install as="CHANGES" name="docs/CHANGES" />
   <install as="CREDITS" name="docs/CREDITS" />
   <install as="INSTALL" name="docs/INSTALL" />
   <install as="RELEASE_NOTES" name="docs/RELEASE_NOTES" />
   <install as="TODO" name="docs/TODO" />
   <install as="UPGRADING" name="docs/UPGRADING" />
   <install as="vtodo/todo.ics" name="docs/vtodo/todo.ics" />
   <install as="nag/js/calendar.js" name="js/calendar.js" />
   <install as="nag/lib/.htaccess" name="lib/.htaccess" />
   <install as="nag/lib/Api.php" name="lib/Api.php" />
   <install as="nag/lib/Application.php" name="lib/Application.php" />
   <install as="nag/lib/Driver.php" name="lib/Driver.php" />
   <install as="nag/lib/Exception.php" name="lib/Exception.php" />
   <install as="nag/lib/Nag.php" name="lib/Nag.php" />
   <install as="nag/lib/QuickParser.php" name="lib/QuickParser.php" />
   <install as="nag/lib/Task.php" name="lib/Task.php" />
   <install as="nag/lib/Ajax/Application.php" name="lib/Ajax/Application.php" />
   <install as="nag/lib/Block/Summary.php" name="lib/Block/Summary.php" />
   <install as="nag/lib/Driver/Kolab.php" name="lib/Driver/Kolab.php" />
   <install as="nag/lib/Driver/Sql.php" name="lib/Driver/Sql.php" />
   <install as="nag/lib/Factory/Tasklists.php" name="lib/Factory/Tasklists.php" />
   <install as="nag/lib/Form/CreateTaskList.php" name="lib/Form/CreateTaskList.php" />
   <install as="nag/lib/Form/DeleteTaskList.php" name="lib/Form/DeleteTaskList.php" />
   <install as="nag/lib/Form/EditTaskList.php" name="lib/Form/EditTaskList.php" />
   <install as="nag/lib/Form/Task.php" name="lib/Form/Task.php" />
   <install as="nag/lib/Form/Renderer/Task.php" name="lib/Form/Renderer/Task.php" />
   <install as="nag/lib/Form/Type/NagAlarm.php" name="lib/Form/Type/NagAlarm.php" />
   <install as="nag/lib/Form/Type/NagDue.php" name="lib/Form/Type/NagDue.php" />
   <install as="nag/lib/Form/Type/NagMethod.php" name="lib/Form/Type/NagMethod.php" />
   <install as="nag/lib/Form/Type/NagStart.php" name="lib/Form/Type/NagStart.php" />
   <install as="nag/lib/Tasklists/Base.php" name="lib/Tasklists/Base.php" />
   <install as="nag/lib/Tasklists/Default.php" name="lib/Tasklists/Default.php" />
   <install as="nag/lib/Tasklists/Kolab.php" name="lib/Tasklists/Kolab.php" />
   <install as="nag/lib/Ui/VarRenderer/Nag.php" name="lib/Ui/VarRenderer/Nag.php" />
   <install as="nag/locale/.htaccess" name="locale/.htaccess" />
   <install as="nag/locale/nag.pot" name="locale/nag.pot" />
   <install as="nag/locale/ar/LC_MESSAGES/nag.mo" name="locale/ar/LC_MESSAGES/nag.mo" />
   <install as="nag/locale/ar/LC_MESSAGES/nag.po" name="locale/ar/LC_MESSAGES/nag.po" />
   <install as="nag/locale/bg/LC_MESSAGES/nag.mo" name="locale/bg/LC_MESSAGES/nag.mo" />
   <install as="nag/locale/bg/LC_MESSAGES/nag.po" name="locale/bg/LC_MESSAGES/nag.po" />
   <install as="nag/locale/ca/help.xml" name="locale/ca/help.xml" />
   <install as="nag/locale/ca/LC_MESSAGES/nag.mo" name="locale/ca/LC_MESSAGES/nag.mo" />
   <install as="nag/locale/ca/LC_MESSAGES/nag.po" name="locale/ca/LC_MESSAGES/nag.po" />
   <install as="nag/locale/cs/LC_MESSAGES/nag.mo" name="locale/cs/LC_MESSAGES/nag.mo" />
   <install as="nag/locale/cs/LC_MESSAGES/nag.po" name="locale/cs/LC_MESSAGES/nag.po" />
   <install as="nag/locale/da/LC_MESSAGES/nag.mo" name="locale/da/LC_MESSAGES/nag.mo" />
   <install as="nag/locale/da/LC_MESSAGES/nag.po" name="locale/da/LC_MESSAGES/nag.po" />
   <install as="nag/locale/de/help.xml" name="locale/de/help.xml" />
   <install as="nag/locale/de/LC_MESSAGES/nag.mo" name="locale/de/LC_MESSAGES/nag.mo" />
   <install as="nag/locale/de/LC_MESSAGES/nag.po" name="locale/de/LC_MESSAGES/nag.po" />
   <install as="nag/locale/el/LC_MESSAGES/nag.mo" name="locale/el/LC_MESSAGES/nag.mo" />
   <install as="nag/locale/el/LC_MESSAGES/nag.po" name="locale/el/LC_MESSAGES/nag.po" />
   <install as="nag/locale/en/help.xml" name="locale/en/help.xml" />
   <install as="nag/locale/es/help.xml" name="locale/es/help.xml" />
   <install as="nag/locale/es/LC_MESSAGES/nag.mo" name="locale/es/LC_MESSAGES/nag.mo" />
   <install as="nag/locale/es/LC_MESSAGES/nag.po" name="locale/es/LC_MESSAGES/nag.po" />
   <install as="nag/locale/et/LC_MESSAGES/nag.mo" name="locale/et/LC_MESSAGES/nag.mo" />
   <install as="nag/locale/et/LC_MESSAGES/nag.po" name="locale/et/LC_MESSAGES/nag.po" />
   <install as="nag/locale/eu/help.xml" name="locale/eu/help.xml" />
   <install as="nag/locale/eu/LC_MESSAGES/nag.mo" name="locale/eu/LC_MESSAGES/nag.mo" />
   <install as="nag/locale/eu/LC_MESSAGES/nag.po" name="locale/eu/LC_MESSAGES/nag.po" />
   <install as="nag/locale/fi/help.xml" name="locale/fi/help.xml" />
   <install as="nag/locale/fi/LC_MESSAGES/nag.mo" name="locale/fi/LC_MESSAGES/nag.mo" />
   <install as="nag/locale/fi/LC_MESSAGES/nag.po" name="locale/fi/LC_MESSAGES/nag.po" />
   <install as="nag/locale/fr/LC_MESSAGES/nag.mo" name="locale/fr/LC_MESSAGES/nag.mo" />
   <install as="nag/locale/fr/LC_MESSAGES/nag.po" name="locale/fr/LC_MESSAGES/nag.po" />
   <install as="nag/locale/hr/help.xml" name="locale/hr/help.xml" />
   <install as="nag/locale/hr/LC_MESSAGES/nag.mo" name="locale/hr/LC_MESSAGES/nag.mo" />
   <install as="nag/locale/hr/LC_MESSAGES/nag.po" name="locale/hr/LC_MESSAGES/nag.po" />
   <install as="nag/locale/hu/help.xml" name="locale/hu/help.xml" />
   <install as="nag/locale/hu/LC_MESSAGES/nag.mo" name="locale/hu/LC_MESSAGES/nag.mo" />
   <install as="nag/locale/hu/LC_MESSAGES/nag.po" name="locale/hu/LC_MESSAGES/nag.po" />
   <install as="nag/locale/id/LC_MESSAGES/nag.mo" name="locale/id/LC_MESSAGES/nag.mo" />
   <install as="nag/locale/id/LC_MESSAGES/nag.po" name="locale/id/LC_MESSAGES/nag.po" />
   <install as="nag/locale/it/LC_MESSAGES/nag.mo" name="locale/it/LC_MESSAGES/nag.mo" />
   <install as="nag/locale/it/LC_MESSAGES/nag.po" name="locale/it/LC_MESSAGES/nag.po" />
   <install as="nag/locale/ja/LC_MESSAGES/nag.mo" name="locale/ja/LC_MESSAGES/nag.mo" />
   <install as="nag/locale/ja/LC_MESSAGES/nag.po" name="locale/ja/LC_MESSAGES/nag.po" />
   <install as="nag/locale/ko/LC_MESSAGES/nag.mo" name="locale/ko/LC_MESSAGES/nag.mo" />
   <install as="nag/locale/ko/LC_MESSAGES/nag.po" name="locale/ko/LC_MESSAGES/nag.po" />
   <install as="nag/locale/lt/LC_MESSAGES/nag.mo" name="locale/lt/LC_MESSAGES/nag.mo" />
   <install as="nag/locale/lt/LC_MESSAGES/nag.po" name="locale/lt/LC_MESSAGES/nag.po" />
   <install as="nag/locale/lv/help.xml" name="locale/lv/help.xml" />
   <install as="nag/locale/lv/LC_MESSAGES/nag.mo" name="locale/lv/LC_MESSAGES/nag.mo" />
   <install as="nag/locale/lv/LC_MESSAGES/nag.po" name="locale/lv/LC_MESSAGES/nag.po" />
   <install as="nag/locale/nb/LC_MESSAGES/nag.mo" name="locale/nb/LC_MESSAGES/nag.mo" />
   <install as="nag/locale/nb/LC_MESSAGES/nag.po" name="locale/nb/LC_MESSAGES/nag.po" />
   <install as="nag/locale/nl/help.xml" name="locale/nl/help.xml" />
   <install as="nag/locale/nl/LC_MESSAGES/nag.mo" name="locale/nl/LC_MESSAGES/nag.mo" />
   <install as="nag/locale/nl/LC_MESSAGES/nag.po" name="locale/nl/LC_MESSAGES/nag.po" />
   <install as="nag/locale/nn/LC_MESSAGES/nag.mo" name="locale/nn/LC_MESSAGES/nag.mo" />
   <install as="nag/locale/nn/LC_MESSAGES/nag.po" name="locale/nn/LC_MESSAGES/nag.po" />
   <install as="nag/locale/pl/LC_MESSAGES/nag.mo" name="locale/pl/LC_MESSAGES/nag.mo" />
   <install as="nag/locale/pl/LC_MESSAGES/nag.po" name="locale/pl/LC_MESSAGES/nag.po" />
   <install as="nag/locale/pt/LC_MESSAGES/nag.mo" name="locale/pt/LC_MESSAGES/nag.mo" />
   <install as="nag/locale/pt/LC_MESSAGES/nag.po" name="locale/pt/LC_MESSAGES/nag.po" />
   <install as="nag/locale/pt_BR/LC_MESSAGES/nag.mo" name="locale/pt_BR/LC_MESSAGES/nag.mo" />
   <install as="nag/locale/pt_BR/LC_MESSAGES/nag.po" name="locale/pt_BR/LC_MESSAGES/nag.po" />
   <install as="nag/locale/ro/LC_MESSAGES/nag.mo" name="locale/ro/LC_MESSAGES/nag.mo" />
   <install as="nag/locale/ro/LC_MESSAGES/nag.po" name="locale/ro/LC_MESSAGES/nag.po" />
   <install as="nag/locale/ru/LC_MESSAGES/nag.mo" name="locale/ru/LC_MESSAGES/nag.mo" />
   <install as="nag/locale/ru/LC_MESSAGES/nag.po" name="locale/ru/LC_MESSAGES/nag.po" />
   <install as="nag/locale/sk/help.xml" name="locale/sk/help.xml" />
   <install as="nag/locale/sk/LC_MESSAGES/nag.mo" name="locale/sk/LC_MESSAGES/nag.mo" />
   <install as="nag/locale/sk/LC_MESSAGES/nag.po" name="locale/sk/LC_MESSAGES/nag.po" />
   <install as="nag/locale/sl/LC_MESSAGES/nag.mo" name="locale/sl/LC_MESSAGES/nag.mo" />
   <install as="nag/locale/sl/LC_MESSAGES/nag.po" name="locale/sl/LC_MESSAGES/nag.po" />
   <install as="nag/locale/sv/LC_MESSAGES/nag.mo" name="locale/sv/LC_MESSAGES/nag.mo" />
   <install as="nag/locale/sv/LC_MESSAGES/nag.po" name="locale/sv/LC_MESSAGES/nag.po" />
   <install as="nag/locale/tr/help.xml" name="locale/tr/help.xml" />
   <install as="nag/locale/tr/LC_MESSAGES/nag.mo" name="locale/tr/LC_MESSAGES/nag.mo" />
   <install as="nag/locale/tr/LC_MESSAGES/nag.po" name="locale/tr/LC_MESSAGES/nag.po" />
   <install as="nag/locale/uk/LC_MESSAGES/nag.mo" name="locale/uk/LC_MESSAGES/nag.mo" />
   <install as="nag/locale/uk/LC_MESSAGES/nag.po" name="locale/uk/LC_MESSAGES/nag.po" />
   <install as="nag/locale/zh_CN/LC_MESSAGES/nag.mo" name="locale/zh_CN/LC_MESSAGES/nag.mo" />
   <install as="nag/locale/zh_CN/LC_MESSAGES/nag.po" name="locale/zh_CN/LC_MESSAGES/nag.po" />
   <install as="nag/locale/zh_TW/LC_MESSAGES/nag.mo" name="locale/zh_TW/LC_MESSAGES/nag.mo" />
   <install as="nag/locale/zh_TW/LC_MESSAGES/nag.po" name="locale/zh_TW/LC_MESSAGES/nag.po" />
   <install as="nag/migration/1_nag_base_tables.php" name="migration/1_nag_base_tables.php" />
   <install as="nag/migration/2_nag_upgrade_autoincrement.php" name="migration/2_nag_upgrade_autoincrement.php" />
   <install as="nag/migration/3_nag_upgrade_addalarmmethods.php" name="migration/3_nag_upgrade_addalarmmethods.php" />
   <install as="nag/migration/4_nag_upgrade_addcolor.php" name="migration/4_nag_upgrade_addcolor.php" />
   <install as="nag/migration/5_nag_upgrade_systemshares.php" name="migration/5_nag_upgrade_systemshares.php" />
   <install as="nag/migration/6_nag_upgrade_sqlng.php" name="migration/6_nag_upgrade_sqlng.php" />
   <install as="nag/migration/7_nag_upgrade_sqlhierarchical.php" name="migration/7_nag_upgrade_sqlhierarchical.php" />
   <install as="nag/migration/8_nag_upgrade_sqlnghierarchical.php" name="migration/8_nag_upgrade_sqlnghierarchical.php" />
   <install as="nag/tasklists/create.php" name="tasklists/create.php" />
   <install as="nag/tasklists/delete.php" name="tasklists/delete.php" />
   <install as="nag/tasklists/edit.php" name="tasklists/edit.php" />
   <install as="nag/tasklists/index.php" name="tasklists/index.php" />
   <install as="nag/tasklists/info.php" name="tasklists/info.php" />
   <install as="nag/tasks/index.php" name="tasks/index.php" />
   <install as="nag/templates/list.html.php" name="templates/list.html.php" />
   <install as="nag/templates/panel.inc" name="templates/panel.inc" />
   <install as="nag/templates/quick.inc" name="templates/quick.inc" />
   <install as="nag/templates/tasklist_info.php" name="templates/tasklist_info.php" />
   <install as="nag/templates/tasklist_list.php" name="templates/tasklist_list.php" />
   <install as="nag/templates/alarm/mail.html.php" name="templates/alarm/mail.html.php" />
   <install as="nag/templates/alarm/mail.plain.php" name="templates/alarm/mail.plain.php" />
   <install as="nag/templates/data/export.inc" name="templates/data/export.inc" />
   <install as="nag/templates/data/import.inc" name="templates/data/import.inc" />
   <install as="nag/templates/list/empty.inc" name="templates/list/empty.inc" />
   <install as="nag/templates/list/header.inc" name="templates/list/header.inc" />
   <install as="nag/templates/list/task_footers.inc" name="templates/list/task_footers.inc" />
   <install as="nag/templates/list/task_headers.inc" name="templates/list/task_headers.inc" />
   <install as="nag/templates/list/task_summaries.inc" name="templates/list/task_summaries.inc" />
   <install as="nag/templates/search/search.inc" name="templates/search/search.inc" />
   <install as="nag/templates/view/task.inc" name="templates/view/task.inc" />
   <install as="Nag/AllTests.php" name="test/Nag/AllTests.php" />
   <install as="Nag/Autoload.php" name="test/Nag/Autoload.php" />
   <install as="Nag/phpunit.xml" name="test/Nag/phpunit.xml" />
   <install as="Nag/TestCase.php" name="test/Nag/TestCase.php" />
   <install as="Nag/Unit/Driver/Base.php" name="test/Nag/Unit/Driver/Base.php" />
   <install as="Nag/Unit/Driver/KolabTest.php" name="test/Nag/Unit/Driver/KolabTest.php" />
   <install as="Nag/Unit/Driver/Sql/Base.php" name="test/Nag/Unit/Driver/Sql/Base.php" />
   <install as="Nag/Unit/Driver/Sql/Pdo/SqliteTest.php" name="test/Nag/Unit/Driver/Sql/Pdo/SqliteTest.php" />
   <install as="Nag/Unit/Factory/TasklistsTest.php" name="test/Nag/Unit/Factory/TasklistsTest.php" />
   <install as="Nag/Unit/Form/Task/Base.php" name="test/Nag/Unit/Form/Task/Base.php" />
   <install as="Nag/Unit/Form/Task/KolabTest.php" name="test/Nag/Unit/Form/Task/KolabTest.php" />
   <install as="Nag/Unit/Form/Task/Sql/Base.php" name="test/Nag/Unit/Form/Task/Sql/Base.php" />
   <install as="Nag/Unit/Form/Task/Sql/Pdo/SqliteTest.php" name="test/Nag/Unit/Form/Task/Sql/Pdo/SqliteTest.php" />
   <install as="Nag/Unit/Nag/Base.php" name="test/Nag/Unit/Nag/Base.php" />
   <install as="Nag/Unit/Nag/KolabTest.php" name="test/Nag/Unit/Nag/KolabTest.php" />
   <install as="Nag/Unit/Nag/Sql/Base.php" name="test/Nag/Unit/Nag/Sql/Base.php" />
   <install as="Nag/Unit/Nag/Sql/Pdo/SqliteTest.php" name="test/Nag/Unit/Nag/Sql/Pdo/SqliteTest.php" />
   <install as="nag/themes/bluewhite/screen.css" name="themes/bluewhite/screen.css" />
   <install as="nag/themes/default/screen.css" name="themes/default/screen.css" />
   <install as="nag/themes/default/graphics/add.png" name="themes/default/graphics/add.png" />
   <install as="nag/themes/default/graphics/alarm.png" name="themes/default/graphics/alarm.png" />
   <install as="nag/themes/default/graphics/alarm_small.png" name="themes/default/graphics/alarm_small.png" />
   <install as="nag/themes/default/graphics/az.png" name="themes/default/graphics/az.png" />
   <install as="nag/themes/default/graphics/big_alarm.png" name="themes/default/graphics/big_alarm.png" />
   <install as="nag/themes/default/graphics/checkbox.png" name="themes/default/graphics/checkbox.png" />
   <install as="nag/themes/default/graphics/checked.png" name="themes/default/graphics/checked.png" />
   <install as="nag/themes/default/graphics/favicon.ico" name="themes/default/graphics/favicon.ico" />
   <install as="nag/themes/default/graphics/minus.png" name="themes/default/graphics/minus.png" />
   <install as="nag/themes/default/graphics/nag.png" name="themes/default/graphics/nag.png" />
   <install as="nag/themes/default/graphics/note.png" name="themes/default/graphics/note.png" />
   <install as="nag/themes/default/graphics/plus.png" name="themes/default/graphics/plus.png" />
   <install as="nag/themes/default/graphics/search.png" name="themes/default/graphics/search.png" />
   <install as="nag/themes/default/graphics/tasklists.png" name="themes/default/graphics/tasklists.png" />
   <install as="nag/themes/default/graphics/unchecked.png" name="themes/default/graphics/unchecked.png" />
   <install as="nag/themes/default/graphics/za.png" name="themes/default/graphics/za.png" />
   <install as="nag/themes/fadetogreen/screen.css" name="themes/fadetogreen/screen.css" />
   <install as="nag/themes/silver/screen.css" name="themes/silver/screen.css" />
   <install as="nag/themes/silver/graphics/add.png" name="themes/silver/graphics/add.png" />
   <install as="nag/themes/silver/graphics/alarm.png" name="themes/silver/graphics/alarm.png" />
   <install as="nag/themes/silver/graphics/alarm_small.png" name="themes/silver/graphics/alarm_small.png" />
   <install as="nag/themes/silver/graphics/az.png" name="themes/silver/graphics/az.png" />
   <install as="nag/themes/silver/graphics/checkbox.png" name="themes/silver/graphics/checkbox.png" />
   <install as="nag/themes/silver/graphics/checked.png" name="themes/silver/graphics/checked.png" />
   <install as="nag/themes/silver/graphics/favicon.ico" name="themes/silver/graphics/favicon.ico" />
   <install as="nag/themes/silver/graphics/minus.png" name="themes/silver/graphics/minus.png" />
   <install as="nag/themes/silver/graphics/nag.png" name="themes/silver/graphics/nag.png" />
   <install as="nag/themes/silver/graphics/note.png" name="themes/silver/graphics/note.png" />
   <install as="nag/themes/silver/graphics/plus.png" name="themes/silver/graphics/plus.png" />
   <install as="nag/themes/silver/graphics/search.png" name="themes/silver/graphics/search.png" />
   <install as="nag/themes/silver/graphics/tasklists.png" name="themes/silver/graphics/tasklists.png" />
   <install as="nag/themes/silver/graphics/unchecked.png" name="themes/silver/graphics/unchecked.png" />
   <install as="nag/themes/silver/graphics/za.png" name="themes/silver/graphics/za.png" />
   <install as="nag/themes/tango-blue/graphics/add.png" name="themes/tango-blue/graphics/add.png" />
   <install as="nag/themes/tango-blue/graphics/alarm.png" name="themes/tango-blue/graphics/alarm.png" />
   <install as="nag/themes/tango-blue/graphics/alarm_small.png" name="themes/tango-blue/graphics/alarm_small.png" />
   <install as="nag/themes/tango-blue/graphics/checkbox.png" name="themes/tango-blue/graphics/checkbox.png" />
   <install as="nag/themes/tango-blue/graphics/checked.png" name="themes/tango-blue/graphics/checked.png" />
   <install as="nag/themes/tango-blue/graphics/favicon.ico" name="themes/tango-blue/graphics/favicon.ico" />
   <install as="nag/themes/tango-blue/graphics/nag.png" name="themes/tango-blue/graphics/nag.png" />
   <install as="nag/themes/tango-blue/graphics/note.png" name="themes/tango-blue/graphics/note.png" />
   <install as="nag/themes/tango-blue/graphics/tasklists.png" name="themes/tango-blue/graphics/tasklists.png" />
   <install as="nag/themes/tango-blue/graphics/unchecked.png" name="themes/tango-blue/graphics/unchecked.png" />
   <install as="COPYING" name="COPYING" />
   <install as="nag/data.php" name="data.php" />
   <install as="nag/index.php" name="index.php" />
   <install as="nag/list.php" name="list.php" />
   <install as="nag/mobile.php" name="mobile.php" />
   <install as="nag/quick.php" name="quick.php" />
   <install as="README" name="README" />
   <install as="nag/search.php" name="search.php" />
   <install as="nag/task.php" name="task.php" />
   <install as="nag/view.php" name="view.php" />
  </filelist>
 </phprelease>
 <changelog>
  <release>
   <version>
    <release>3.0.0alpha1</release>
    <api>3.0.0</api>
   </version>
   <stability>
    <release>alpha</release>
    <api>alpha</api>
   </stability>
   <date>2011-03-09</date>
   <license uri="http://www.horde.org/licenses/gpl">GPL-2.0</license>
   <notes>
* First alpha release for Horde 4.
   </notes>
  </release>
  <release>
   <version>
    <release>3.0.0beta1</release>
    <api>3.0.0</api>
   </version>
   <stability>
    <release>beta</release>
    <api>beta</api>
   </stability>
   <date>2011-03-16</date>
   <license uri="http://www.horde.org/licenses/gpl">GPL-2.0</license>
   <notes>
* Fix saving tasks via PUT method.
* Fix deleting task lists.
* Fix hiding the External prefs group (Bug #9643).
   </notes>
  </release>
  <release>
   <version>
    <release>3.0.0RC1</release>
    <api>3.0.0</api>
   </version>
   <stability>
    <release>beta</release>
    <api>beta</api>
   </stability>
   <date>2011-03-23</date>
   <license uri="http://www.horde.org/licenses/gpl">GPL-2.0</license>
   <notes>
* First release candidate for Horde 4.
* [gwr] Adapted the Kolab driver to Horde 4.
   </notes>
  </release>
  <release>
   <version>
    <release>3.0.0RC2</release>
    <api>3.0.0</api>
   </version>
   <stability>
    <release>beta</release>
    <api>beta</api>
   </stability>
   <date>2011-03-30</date>
   <license uri="http://www.horde.org/licenses/gpl">GPL-2.0</license>
   <notes>
* Second release candidate for Horde 4.
   </notes>
  </release>
  <release>
   <version>
    <release>3.0.0</release>
    <api>3.0.0</api>
   </version>
   <stability>
    <release>stable</release>
    <api>stable</api>
   </stability>
   <date>2011-04-06</date>
   <license uri="http://www.horde.org/licenses/gpl">GPL-2.0</license>
   <notes>
* First stable release for Horde 4.
* [jan] Fix application-specific permission checks (Bug #9786).
* [mjr] Datatree share to SQL upgrade script refactored for Horde 4.
* [jan] Fix creating new tasks through WebDAV (Bug #9675).
* [jan] Move all executable scripts to bin/ and prefix with nag-.
   </notes>
  </release>
  <release>
   <version>
    <release>3.0.1</release>
    <api>3.0.0</api></version>
   <stability>
    <release>stable</release>
    <api>stable</api></stability>
   <date>2011-05-03</date>
   <license uri="http://www.horde.org/licenses/gpl">GPL-2.0</license>
   <notes>
* [jan] Fix reversed logic of displaying sub-task tree icons depending on the text direction (Bug #10033).
* [jan] Fix encoding of non-ascii characters in parent task drop-down.
* [mjr] Fix editing tasklists (Bug #9965).
   </notes>
  </release>
  <release>
   <version>
    <release>3.0.2</release>
    <api>3.0.0</api></version>
   <stability>
    <release>stable</release>
    <api>stable</api></stability>
   <date>2011-07-05</date>
   <license uri="http://www.horde.org/licenses/gpl">GPL-2.0</license>
   <notes>
* [jan] Add Ukrainian translation (Andriy Kopystyansky &lt;anri@polynet.lviv.ua&gt;).
   </notes>
  </release>
  <release>
   <version>
    <release>3.0.3</release>
    <api>3.0.0</api></version>
   <stability>
    <release>stable</release>
    <api>stable</api></stability>
   <date>2011-08-02</date>
   <license uri="http://www.horde.org/licenses/gpl">GPL-2.0</license>
   <notes>
* [jan] Don&apos;t load all shares with requested permissions from the backend if $conf[&apos;share&apos;][&apos;hidden&apos;] is enabled.
   </notes>
  </release>
  <release>
   <version>
    <release>3.0.4</release>
    <api>3.0.0</api></version>
   <stability>
    <release>stable</release>
    <api>stable</api></stability>
   <date>2011-10-18</date>
   <license uri="http://www.horde.org/licenses/gpl">GPL-2.0</license>
   <notes>
* [jan] Add missing parameters when PUTing tasks (Bug #10545).
* [mjr] Fix removeUserData implementation.
* [gwr] Fix Kolab object attribute handling for tasks.
* [gwr] Avoid including the owner name into the default share.
   </notes>
  </release>
  <release>
   <version>
    <release>3.0.5</release>
    <api>3.0.0</api></version>
   <stability>
    <release>stable</release>
    <api>stable</api></stability>
   <date>2011-10-18</date>
   <license uri="http://www.horde.org/licenses/gpl">GPL-2.0</license>
   <notes>
* 
   </notes>
  </release>
 </changelog>
</package><|MERGE_RESOLUTION|>--- conflicted
+++ resolved
@@ -16,19 +16,11 @@
   <email>jan@horde.org</email>
   <active>yes</active>
  </lead>
-<<<<<<< HEAD
  <date>2011-04-21</date>
  <time>18:55:01</time>
  <version>
   <release>3.1.0</release>
   <api>3.1.0</api>
-=======
- <date>2011-10-18</date>
- <time>15:27:59</time>
- <version>
-  <release>3.0.5</release>
-  <api>3.0.0</api>
->>>>>>> 55f6a0ab
  </version>
  <stability>
   <release>stable</release>
@@ -36,11 +28,7 @@
  </stability>
  <license uri="http://www.horde.org/licenses/gpl">GPL-2.0</license>
  <notes>
-<<<<<<< HEAD
 *
-=======
-* 
->>>>>>> 55f6a0ab
  </notes>
  <contents>
   <dir baseinstalldir="/" name="/">
