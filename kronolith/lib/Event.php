<?php
/**
 * Kronolith_Event defines a generic API for events.
 *
 * Copyright 1999-2010 The Horde Project (http://www.horde.org/)
 *
 * See the enclosed file COPYING for license information (GPL). If you
 * did not receive this file, see http://www.fsf.org/copyleft/gpl.html.
 *
 * @author  Chuck Hagenbuch <chuck@horde.org>
 * @author  Jan Schneider <jan@horde.org>
 * @package Kronolith
 */
abstract class Kronolith_Event
{
    /**
     * Flag that is set to true if this event has data from either a storage
     * backend or a form or other import method.
     *
     * @var boolean
     */
    public $initialized = false;

    /**
     * Flag that is set to true if this event exists in a storage driver.
     *
     * @var boolean
     */
    public $stored = false;

    /**
     * The driver unique identifier for this event.
     *
     * @var string
     */
    protected $_id = null;

    /**
     * The UID for this event.
     *
     * @var string
     */
    public $uid = null;

    /**
     * The iCalendar SEQUENCE for this event.
     *
     * @var integer
     */
    public $sequence = null;

    /**
     * The user id of the creator of the event.
     *
     * @var string
     */
    protected $_creator = null;

    /**
     * The title of this event.
     *
     * For displaying in the interface use getTitle() instead.
     *
     * @var string
     */
    public $title = '';

    /**
     * The location this event occurs at.
     *
     * @var string
     */
    public $location = '';

    /**
     * The status of this event.
     *
     * @var integer
     */
    public $status = Kronolith::STATUS_CONFIRMED;

    /**
     * URL to an icon of this event.
     *
     * @var string
     */
    public $icon = '';

    /**
     * The description for this event.
     *
     * @var string
     */
    public $description = '';

    /**
     * URL of this event.
     *
     * @var string
     */
    public $url = '';

    /**
     * Whether the event is private.
     *
     * @var boolean
     */
    public $private = false;

    /**
     * This tag's events.
     *
     * @var array|string
     */
    public $tags = array();

    /**
     * Geolocation
     *
     */
    public $geoLocation = null;

    /**
     * Whether this is the event on the first day of a multi-day event.
     *
     * @var boolen
     */
    public $first = true;

    /**
     * Whether this is the event on the last day of a multi-day event.
     *
     * @var boolen
     */
    public $last = true;

    /**
     * All the attendees of this event.
     *
     * This is an associative array where the keys are the email addresses
     * of the attendees, and the values are also associative arrays with
     * keys 'attendance' and 'response' pointing to the attendees' attendance
     * and response values, respectively.
     *
     * @var array
     */
    public $attendees = array();

    /**
     * All resources of this event.
     *
     * This is an associative array where keys are resource uids values are
     * associative arrays with keys attendance and response.
     *
     * @var unknown_type
     */
    protected $_resources = array();

    /**
     * The start time of the event.
     *
     * @var Horde_Date
     */
    public $start;

    /**
     * The end time of the event.
     *
     * @var Horde_Date
     */
    public $end;

    /**
     * The duration of this event in minutes
     *
     * @var integer
     */
    public $durMin = 0;

    /**
     * Whether this is an all-day event.
     *
     * @var boolean
     */
    public $allday = false;

    /**
     * Number of minutes before the event starts to trigger an alarm.
     *
     * @var integer
     */
    public $alarm = 0;

    /**
     * The particular alarm methods overridden for this event.
     *
     * @var array
     */
    public $methods;

    /**
     * The identifier of the calender this event exists on.
     *
     * @var string
     */
    public $calendar;

    /**
     * The type of the calender this event exists on.
     *
     * @var string
     */
    public $calendarType;

    /**
     * The HTML background color to be used for this event.
     *
     * @var string
     */
    protected $_backgroundColor = '#dddddd';

    /**
     * The HTML foreground color to be used for this event.
     *
     * @var string
     */
    protected $_foregroundColor = '#000000';

    /**
     * The VarRenderer class to use for printing select elements.
     *
     * @var Horde_Ui_VarRenderer
     */
    private $_varRenderer;

    /**
     * The Horde_Date_Recurrence class for this event.
     *
     * @var Horde_Date_Recurrence
     */
    public $recurrence;

    /**
     * Used in view renderers.
     *
     * @var integer
     */
    protected $_overlap;

    /**
     * Used in view renderers.
     *
     * @var integer
     */
    protected $_indent;

    /**
     * Used in view renderers.
     *
     * @var integer
     */
    protected $_span;

    /**
     * Used in view renderers.
     *
     * @var integer
     */
    protected $_rowspan;

    /**
     * The baseid. For events that represent exceptions this is the UID of the
     * original, recurring event.
     *
     * @var string
     */
    public $baseid;

    /**
     * For exceptions, the date of the original recurring event that this is an
     * exception for.
     *
     * @var Horde_Date
     */
    public $exceptionoriginaldate;

    /**
     * Constructor.
     *
     * @param Kronolith_Driver $driver  The backend driver that this event is
     *                                  stored in.
     * @param mixed $eventObject        Backend specific event object
     *                                  that this will represent.
     */
    public function __construct($driver, $eventObject = null)
    {
        $this->calendar = $driver->calendar;
        list($this->_backgroundColor, $this->_foregroundColor) = $driver->colors();

        if (!is_null($eventObject)) {
            $this->fromDriver($eventObject);

            /* Get tags */
            $tagger = Kronolith::getTagger();
            $this->tags = $tagger->getTags($this->uid, 'event');

            /* Get geolocation data */
            if ($gDriver = Kronolith::getGeoDriver()) {
                try {
                    $this->geoLocation = $gDriver->getLocation($this->id);
                } catch (Exception $e) {
                }
            }
        }
    }

    /**
     * Setter.
     *
     * Sets the 'id' and 'creator' properties.
     *
     * @param string $name  Property name.
     * @param mixed $value  Property value.
     */
    public function __set($name, $value)
    {
        switch ($name) {
        case 'id':
            if (substr($value, 0, 10) == 'kronolith:') {
                $value = substr($value, 10);
            }
            // Fall through.
        case 'creator':
        case 'overlap':
        case 'indent':
        case 'span':
        case 'rowspan':
            $this->{'_' . $name} = $value;
            return;
        }
        $trace = debug_backtrace();
        trigger_error('Undefined property via __set(): ' . $name
                      . ' in ' . $trace[0]['file']
                      . ' on line ' . $trace[0]['line'],
                      E_USER_NOTICE);
    }

    /**
     * Getter.
     *
     * Returns the 'id' and 'creator' properties.
     *
     * @param string $name  Property name.
     *
     * @return mixed  Property value.
     */
    public function __get($name)
    {
        switch ($name) {
        case 'creator':
            if (empty($this->_creator)) {
                $this->_creator = Horde_Auth::getAuth();
            }
            // Fall through.
        case 'id':
        case 'overlap':
        case 'indent':
        case 'span':
        case 'rowspan':
            return $this->{'_' . $name};
        }
        $trace = debug_backtrace();
        trigger_error('Undefined property via __set(): ' . $name
                      . ' in ' . $trace[0]['file']
                      . ' on line ' . $trace[0]['line'],
                      E_USER_NOTICE);
        return null;
    }

    /**
     * Returns a reference to a driver that's valid for this event.
     *
     * @return Kronolith_Driver  A driver that this event can use to save
     *                           itself, etc.
     */
    public function getDriver()
    {
        return Kronolith::getDriver(null, $this->calendar);
    }

    /**
     * Returns the share this event belongs to.
     *
     * @return Horde_Share  This event's share.
     * @throws Kronolith_Exception
     */
    public function getShare()
    {
        if (isset($GLOBALS['all_calendars'][$this->calendar])) {
            return $GLOBALS['all_calendars'][$this->calendar];
        }
        throw new Kronolith_Exception('Share not found');
    }

    /**
     * Encapsulates permissions checking.
     *
     * @param integer $permission  The permission to check for.
     * @param string $user         The user to check permissions for.
     *
     * @return boolean
     */
    public function hasPermission($permission, $user = null)
    {
        if ($user === null) {
            $user = Horde_Auth::getAuth();
        }
        try {
            $share = $this->getShare();
        } catch (Exception $e) {
            return false;
        }
        return $share->hasPermission($user, $permission, $this->creator);
    }

    /**
     * Saves changes to this event.
     *
     * @return integer  The event id.
     * @throws Kronolith_Exception
     */
    public function save()
    {
        if (!$this->initialized) {
            throw new Kronolith_Exception('Event not yet initialized');
        }

        /* Check for acceptance/denial of this event's resources. */
        $add_events = array();
        $locks = $GLOBALS['injector']->getInstance('Horde_Lock');
        $lock = array();
        $failed_resources = array();
        foreach ($this->getResources() as $id => $resourceData) {
            /* Get the resource and protect against infinite recursion in case
             * someone is silly enough to add a resource to it's own event.*/
            $resource = Kronolith::getDriver('Resource')->getResource($id);
            $rcal = $resource->get('calendar');
            if ($rcal == $this->calendar) {
                continue;
            }

            /* Lock the resource and get the response */
            if ($resource->get('response_type') == Kronolith_Resource::RESPONSETYPE_AUTO) {
                $principle = 'calendar/' . $rcal;
                $lock[$resource->getId()] = $locks->setLock(Horde_Auth::getAuth(), 'kronolith', $principle, 5, Horde_Lock::TYPE_EXCLUSIVE);
                $haveLock = true;
            } else {
                $haveLock = false;
            }
            if ($haveLock && !$lock[$resource->getId()]) {
                // Already locked
                // For now, just fail. Not sure how else to capture the locked
                // resources and notify the user.
                throw new Kronolith_Exception(sprintf(_("The resource \"%s\" was locked. Please try again."), $resource->get('name')));
            } else {
                $response = $resource->getResponse($this);
            }

            /* Remember accepted resources so we can add the event to their
             * calendars. Otherwise, clear the lock. */
            if ($response == Kronolith::RESPONSE_ACCEPTED) {
                $add_events[] = $resource;
            } else {
                $locks->clearLock($lock[$resource->getId()]);
            }

            /* Add the resource to the event */
            $this->addResource($resource, $response);
        }

        /* Save */
        $this->toDriver();
        $result = $this->getDriver()->saveEvent($this);

        /* Now that the event is definitely commited to storage, we can add
         * the event to each resource that has accepted. Not very efficient,
         * but this also solves the problem of not having a GUID for the event
         * until after it's saved. If we add the event to the resources
         * calendar before it is saved, they will have different GUIDs, and
         * hence no longer refer to the same event. */
        foreach ($add_events as $resource) {
            $resource->addEvent($this);
            if ($resource->get('response_type') == Kronolith_Resource::RESPONSETYPE_AUTO) {
                $locks->clearLock($lock[$resource->getId()]);
            }
        }

        if ($alarm = $this->toAlarm(new Horde_Date($_SERVER['REQUEST_TIME']))) {
            $alarm['start'] = new Horde_Date($alarm['start']);
            $alarm['end'] = new Horde_Date($alarm['end']);
            $GLOBALS['injector']->getInstance('Horde_Alarm')->set($alarm);
        }

        return $result;
    }

    /**
     * Exports this event in iCalendar format.
     *
     * @param Horde_iCalendar &$calendar  A Horde_iCalendar object that acts as
     *                                    a container.
     *
     * @return Horde_iCalendar_vevent  The vEvent object for this event.
     */
    public function toiCalendar(&$calendar)
    {
        $vEvent = &Horde_iCalendar::newComponent('vevent', $calendar);
        $v1 = $calendar->getAttribute('VERSION') == '1.0';

        if ($this->isAllDay()) {
            $vEvent->setAttribute('DTSTART', $this->start, array('VALUE' => 'DATE'));
            $vEvent->setAttribute('DTEND', $this->end, array('VALUE' => 'DATE'));
        } else {
            $vEvent->setAttribute('DTSTART', $this->start);
            $vEvent->setAttribute('DTEND', $this->end);
        }

        $vEvent->setAttribute('DTSTAMP', $_SERVER['REQUEST_TIME']);
        $vEvent->setAttribute('UID', $this->uid);

        /* Get the event's history. */
        $created = $modified = null;
        try {
            $log = Horde_History::singleton()->getHistory('kronolith:' . $this->calendar . ':' . $this->uid);
            foreach ($log as $entry) {
                switch ($entry['action']) {
                case 'add':
                    $created = $entry['ts'];
                    break;

                case 'modify':
                    $modified = $entry['ts'];
                    break;
                }
            }
        } catch (Exception $e) {}
        if (!empty($created)) {
            $vEvent->setAttribute($v1 ? 'DCREATED' : 'CREATED', $created);
            if (empty($modified)) {
                $modified = $created;
            }
        }
        if (!empty($modified)) {
            $vEvent->setAttribute('LAST-MODIFIED', $modified);
        }

        $vEvent->setAttribute('SUMMARY', $v1 ? $this->getTitle() : Horde_String::convertCharset($this->getTitle(), Horde_Nls::getCharset(), 'utf-8'));
        $name = Kronolith::getUserName($this->creator);
        if (!$v1) {
            $name = Horde_String::convertCharset($name, Horde_Nls::getCharset(), 'utf-8');
        }
        $vEvent->setAttribute('ORGANIZER',
                              'mailto:' . Kronolith::getUserEmail($this->creator),
                              array('CN' => $name));
        if (!$this->private || $this->creator == Horde_Auth::getAuth()) {
            if (!empty($this->description)) {
                $vEvent->setAttribute('DESCRIPTION', $v1 ? $this->description : Horde_String::convertCharset($this->description, Horde_Nls::getCharset(), 'utf-8'));
            }

            // Tags
            $tags = $this->tags;
            if (is_array($tags)) {
                $tags = implode(', ', $tags);
            }
            if (!empty($tags)) {
                $vEvent->setAttribute('CATEGORIES', $v1 ? $tags : Horde_String::convertCharset($tags, Horde_Nls::getCharset(), 'utf-8'));
            }

            // Location
            if (!empty($this->location)) {
                $vEvent->setAttribute('LOCATION', $v1 ? $this->location : Horde_String::convertCharset($this->location, Horde_Nls::getCharset(), 'utf-8'));
            }

            // URL
            if (!empty($this->url)) {
                $vEvent->setAttribute('URL', $this->url);
            }
        }
        $vEvent->setAttribute('CLASS', $this->private ? 'PRIVATE' : 'PUBLIC');

        // Status.
        switch ($this->status) {
        case Kronolith::STATUS_FREE:
            // This is not an official iCalendar value, but we need it for
            // synchronization.
            $vEvent->setAttribute('STATUS', 'FREE');
            $vEvent->setAttribute('TRANSP', $v1 ? 1 : 'TRANSPARENT');
            break;
        case Kronolith::STATUS_TENTATIVE:
            $vEvent->setAttribute('STATUS', 'TENTATIVE');
            $vEvent->setAttribute('TRANSP', $v1 ? 0 : 'OPAQUE');
            break;
        case Kronolith::STATUS_CONFIRMED:
            $vEvent->setAttribute('STATUS', 'CONFIRMED');
            $vEvent->setAttribute('TRANSP', $v1 ? 0 : 'OPAQUE');
            break;
        case Kronolith::STATUS_CANCELLED:
            if ($v1) {
                $vEvent->setAttribute('STATUS', 'DECLINED');
                $vEvent->setAttribute('TRANSP', 1);
            } else {
                $vEvent->setAttribute('STATUS', 'CANCELLED');
                $vEvent->setAttribute('TRANSP', 'TRANSPARENT');
            }
            break;
        }

        // Attendees.
        foreach ($this->attendees as $email => $status) {
            $params = array();
            switch ($status['attendance']) {
            case Kronolith::PART_REQUIRED:
                if ($v1) {
                    $params['EXPECT'] = 'REQUIRE';
                } else {
                    $params['ROLE'] = 'REQ-PARTICIPANT';
                }
                break;

            case Kronolith::PART_OPTIONAL:
                if ($v1) {
                    $params['EXPECT'] = 'REQUEST';
                } else {
                    $params['ROLE'] = 'OPT-PARTICIPANT';
                }
                break;

            case Kronolith::PART_NONE:
                if ($v1) {
                    $params['EXPECT'] = 'FYI';
                } else {
                    $params['ROLE'] = 'NON-PARTICIPANT';
                }
                break;
            }

            switch ($status['response']) {
            case Kronolith::RESPONSE_NONE:
                if ($v1) {
                    $params['STATUS'] = 'NEEDS ACTION';
                    $params['RSVP'] = 'YES';
                } else {
                    $params['PARTSTAT'] = 'NEEDS-ACTION';
                    $params['RSVP'] = 'TRUE';
                }
                break;

            case Kronolith::RESPONSE_ACCEPTED:
                if ($v1) {
                    $params['STATUS'] = 'ACCEPTED';
                } else {
                    $params['PARTSTAT'] = 'ACCEPTED';
                }
                break;

            case Kronolith::RESPONSE_DECLINED:
                if ($v1) {
                    $params['STATUS'] = 'DECLINED';
                } else {
                    $params['PARTSTAT'] = 'DECLINED';
                }
                break;

            case Kronolith::RESPONSE_TENTATIVE:
                if ($v1) {
                    $params['STATUS'] = 'TENTATIVE';
                } else {
                    $params['PARTSTAT'] = 'TENTATIVE';
                }
                break;
            }

            if (strpos($email, '@') === false) {
                $email = '';
            }
            if ($v1) {
                if (!empty($status['name'])) {
                    if (!empty($email)) {
                        $email = ' <' . $email . '>';
                    }
                    $email = $status['name'] . $email;
                    $email = Horde_Mime_Address::trimAddress($email);
                }
            } else {
                if (!empty($status['name'])) {
                    $params['CN'] = Horde_String::convertCharset($status['name'], Horde_Nls::getCharset(), 'utf-8');
                }
                if (!empty($email)) {
                    $email = 'mailto:' . $email;
                }
            }

            $vEvent->setAttribute('ATTENDEE', $email, $params);
        }

        // Alarms.
        if (!empty($this->alarm)) {
            if ($v1) {
                $alarm = new Horde_Date($this->start);
                $alarm->min -= $this->alarm;
                $vEvent->setAttribute('AALARM', $alarm);
            } else {
                $vAlarm = &Horde_iCalendar::newComponent('valarm', $vEvent);
                $vAlarm->setAttribute('ACTION', 'DISPLAY');
                $vAlarm->setAttribute('TRIGGER;VALUE=DURATION', '-PT' . $this->alarm . 'M');
                $vEvent->addComponent($vAlarm);
            }
        }

        // Recurrence.
        if ($this->recurs()) {
            if ($v1) {
                $rrule = $this->recurrence->toRRule10($calendar);
            } else {
                $rrule = $this->recurrence->toRRule20($calendar);
            }
            if (!empty($rrule)) {
                $vEvent->setAttribute('RRULE', $rrule);
            }

            // Exceptions.
            $exceptions = $this->recurrence->getExceptions();
            foreach ($exceptions as $exception) {
                if (!empty($exception)) {
                    list($year, $month, $mday) = sscanf($exception, '%04d%02d%02d');
                    $exdate = new Horde_Date(array(
                        'year' => $year,
                        'month' => $month,
                        'mday' => $mday,
                        'hour' => $this->start->hour,
                        'min' => $this->start->min,
                        'sec' => $this->start->sec,
                    ));
                    $vEvent->setAttribute('EXDATE', array($exdate));
                }
            }
        }

        return $vEvent;
    }

    /**
     * Updates the properties of this event from a Horde_iCalendar_vevent
     * object.
     *
     * @param Horde_iCalendar_vevent $vEvent  The iCalendar data to update
     *                                        from.
     */
    public function fromiCalendar($vEvent)
    {
        // Unique ID.
        $uid = $vEvent->getAttribute('UID');
        if (!empty($uid) && !($uid instanceof PEAR_Error)) {
            $this->uid = $uid;
        }

        // Sequence.
        $seq = $vEvent->getAttribute('SEQUENCE');
        if (is_int($seq)) {
            $this->sequence = $seq;
        }

        // Title, tags and description.
        $title = $vEvent->getAttribute('SUMMARY');
        if (!is_array($title) && !($title instanceof PEAR_Error)) {
            $this->title = $title;
        }

        // Tags
        $categories = $vEvent->getAttributeValues('CATEGORIES');
        if (!($categories instanceof PEAR_Error)) {
            $this->tags = $categories;
        }

        // Description
        $desc = $vEvent->getAttribute('DESCRIPTION');
        if (!is_array($desc) && !($desc instanceof PEAR_Error)) {
            $this->description = $desc;
        }

        // Remote Url
        $url = $vEvent->getAttribute('URL');
        if (!is_array($url) && !($url instanceof PEAR_Error)) {
            $this->url = $url;
        }

        // Location
        $location = $vEvent->getAttribute('LOCATION');
        if (!is_array($location) && !($location instanceof PEAR_Error)) {
            $this->location = $location;
        }

        // Class
        $class = $vEvent->getAttribute('CLASS');
        if (!is_array($class) && !($class instanceof PEAR_Error)) {
            $class = Horde_String::upper($class);
            $this->private = $class == 'PRIVATE' || $class == 'CONFIDENTIAL';
        }

        // Status.
        $status = $vEvent->getAttribute('STATUS');
        if (!is_array($status) && !($status instanceof PEAR_Error)) {
            $status = Horde_String::upper($status);
            if ($status == 'DECLINED') {
                $status = 'CANCELLED';
            }
            if (defined('Kronolith::STATUS_' . $status)) {
                $this->status = constant('Kronolith::STATUS_' . $status);
            }
        }

        // Start and end date.
        $start = $vEvent->getAttribute('DTSTART');
        if (!($start instanceof PEAR_Error)) {
            if (!is_array($start)) {
                // Date-Time field
                $this->start = new Horde_Date($start);
            } else {
                // Date field
                $this->start = new Horde_Date(
                    array('year'  => (int)$start['year'],
                          'month' => (int)$start['month'],
                          'mday'  => (int)$start['mday']));
            }
        }
        $end = $vEvent->getAttribute('DTEND');
        if (!($end instanceof PEAR_Error)) {
            if (!is_array($end)) {
                // Date-Time field
                $this->end = new Horde_Date($end);
                // All day events are transferred by many device as
                // DSTART: YYYYMMDDT000000 DTEND: YYYYMMDDT2359(59|00)
                // Convert accordingly
                if (is_object($this->start) && $this->start->hour == 0 &&
                    $this->start->min == 0 && $this->start->sec == 0 &&
                    $this->end->hour == 23 && $this->end->min == 59) {
                    $this->end = new Horde_Date(
                        array('year'  => (int)$this->end->year,
                              'month' => (int)$this->end->month,
                              'mday'  => (int)$this->end->mday + 1));
                }
            } elseif (is_array($end) && !($end instanceof PEAR_Error)) {
                // Date field
                $this->end = new Horde_Date(
                    array('year'  => (int)$end['year'],
                          'month' => (int)$end['month'],
                          'mday'  => (int)$end['mday']));
            }
        } else {
            $duration = $vEvent->getAttribute('DURATION');
            if (!is_array($duration) && !($duration instanceof PEAR_Error)) {
                $this->end = new Horde_Date($this->start);
                $this->end->sec += $duration;
            } else {
                // End date equal to start date as per RFC 2445.
                $this->end = new Horde_Date($this->start);
                if (is_array($start)) {
                    // Date field
                    $this->end->mday++;
                }
            }
        }

        // vCalendar 1.0 alarms
        $alarm = $vEvent->getAttribute('AALARM');
        if (!is_array($alarm) &&
            !($alarm instanceof PEAR_Error) &&
            intval($alarm)) {
            $this->alarm = intval(($this->start->timestamp() - $alarm) / 60);
        }

        // @TODO: vCalendar 2.0 alarms

        // Attendance.
        // Importing attendance may result in confusion: editing an imported
        // copy of an event can cause invitation updates to be sent from
        // people other than the original organizer. So we don't import by
        // default. However to allow updates by SyncML replication, the custom
        // X-ATTENDEE attribute is used which has the same syntax as
        // ATTENDEE.
        $attendee = $vEvent->getAttribute('X-ATTENDEE');
        if (!($attendee instanceof PEAR_Error)) {

            if (!is_array($attendee)) {
                $attendee = array($attendee);
            }
            $params = $vEvent->getAttribute('X-ATTENDEE', true);
            if (!is_array($params)) {
                $params = array($params);
            }
            for ($i = 0; $i < count($attendee); ++$i) {
                $attendee[$i] = str_replace(array('MAILTO:', 'mailto:'), '',
                                            $attendee[$i]);
                $email = Horde_Mime_Address::bareAddress($attendee[$i]);
                // Default according to rfc2445:
                $attendance = Kronolith::PART_REQUIRED;
                // vCalendar 2.0 style:
                if (!empty($params[$i]['ROLE'])) {
                    switch($params[$i]['ROLE']) {
                    case 'OPT-PARTICIPANT':
                        $attendance = Kronolith::PART_OPTIONAL;
                        break;

                    case 'NON-PARTICIPANT':
                        $attendance = Kronolith::PART_NONE;
                        break;
                    }
                }
                // vCalendar 1.0 style;
                if (!empty($params[$i]['EXPECT'])) {
                    switch($params[$i]['EXPECT']) {
                    case 'REQUEST':
                        $attendance = Kronolith::PART_OPTIONAL;
                        break;

                    case 'FYI':
                        $attendance = Kronolith::PART_NONE;
                        break;
                    }
                }
                $response = Kronolith::RESPONSE_NONE;
                if (empty($params[$i]['PARTSTAT']) &&
                    !empty($params[$i]['STATUS'])) {
                    $params[$i]['PARTSTAT']  = $params[$i]['STATUS'];
                }

                if (!empty($params[$i]['PARTSTAT'])) {
                    switch($params[$i]['PARTSTAT']) {
                    case 'ACCEPTED':
                        $response = Kronolith::RESPONSE_ACCEPTED;
                        break;

                    case 'DECLINED':
                        $response = Kronolith::RESPONSE_DECLINED;
                        break;

                    case 'TENTATIVE':
                        $response = Kronolith::RESPONSE_TENTATIVE;
                        break;
                    }
                }
                $name = isset($params[$i]['CN']) ? $params[$i]['CN'] : null;

                $this->addAttendee($email, $attendance, $response, $name);
            }
        }

        // Recurrence.
        $rrule = $vEvent->getAttribute('RRULE');
        if (!is_array($rrule) && !($rrule instanceof PEAR_Error)) {
            $this->recurrence = new Horde_Date_Recurrence($this->start);
            if (strpos($rrule, '=') !== false) {
                $this->recurrence->fromRRule20($rrule);
            } else {
                $this->recurrence->fromRRule10($rrule);
            }

            // Exceptions.
            $exdates = $vEvent->getAttributeValues('EXDATE');
            if (is_array($exdates)) {
                foreach ($exdates as $exdate) {
                    if (is_array($exdate)) {
                        $this->recurrence->addException((int)$exdate['year'],
                                                        (int)$exdate['month'],
                                                        (int)$exdate['mday']);
                    }
                }
            }
        }

        $this->initialized = true;
    }

    /**
     * Imports the values for this event from a MS ActiveSync Message.
     *
     * @see Horde_ActiveSync_Message_Appointment
     */
    public function fromASAppointment(Horde_ActiveSync_Message_Appointment $message)
    {
        /* New event? */
        if ($this->id === null) {
            $this->creator = Horde_Auth::getAuth();
        }
        if ($title = Horde_String::convertCharset($message->getSubject(), 'utf-8', Horde_Nls::getCharset())) {
            $this->title = $title;
        }
        if ($description = Horde_String::convertCharset($message->getBody(), 'utf-8', Horde_Nls::getCharset())) {
            $this->description = $description;
        }
        if ($location = Horde_String::convertCharset($message->getLocation(), 'utf-8', Horde_Nls::getCharset())) {
            $this->location = $location;
        }

        /* Date/times */
        $dates = $message->getDatetime();
        $this->start = $dates['start'];
        $this->end = $dates['end'];
        $this->allday = $dates['allday'];

        /* Sensitivity */
        $this->private = ($message->getSensitivity() == 'private' || $message->getSensitivity() == 'confidential') ? true :  false;

        /* Response Status */
        $status = $message->getResponseType();
        switch ($status) {
        case 'declined':
            $status = 'CANCELLED';
            break;
        case 'accepted':
            $status = 'CONFIRMED';
            break;
        case 'tenative':
            $status = 'TENATIVE';
        default:
            $status = 'FREE';
        }
        $this->status = constant('Kronolith::STATUS_' . $status);

        /* Alarm */
        if ($alarm = $message->getReminder()) {
            $this->alarm = $alarm;
        }

        /* Recurrence */
        if ($rrule = $message->getRecurrence()) {
            $this->recurrence = $rrule;

            /* Exceptions */
            /* Since AS keeps exceptions as part of the original event, we need to
             * delete all existing exceptions and re-create them. The only drawback
             * to this is that the UIDs will change.
             */
            if (!empty($this->uid)) {
                $kronolith_driver = Kronolith::getDriver(null, $this->calendar);
                $search = new StdClass();
                $search->start = $rrule->getRecurStart();
                $search->end = $rrule->getRecurEnd();
                $search->baseid = $this->uid;
                $results = $kronolith_driver->search($search);
                foreach ($results as $days) {
                    foreach ($days as $exception) {
                        $kronolith_driver->deleteEvent($exception->id);
                    }
                }
            }

            $erules = $message->getExceptions();
            foreach ($erules as $rule){
                /* Readd the exception event, but only if not deleted */
                if (!$rule->deleted) {
                    $event = $kronolith_driver->getEvent();
                    $times = $rule->getDatetime();
                    $original = $rule->getExceptionStartTime();
                    $this->recurrence->addException($original->format('Y'), $original->format('m'), $original->format('d'));
                    $event->start = $times['start'];
                    $event->end = $times['end'];
                    $event->allday = $times['allday'];
                    $event->title = Horde_String::convertCharset($rule->getSubject(), 'utf-8', Horde_Nls::getCharset());
                    $event->description = Horde_String::convertCharset($rule->getBody(), 'utf-8', Horde_Nls::getCharset());
                    $event->baseid = $this->uid;
                    $event->exceptionoriginaldate = $original;
                    $event->initialized = true;
                    $event->save();
                }
            }
        }

        /* Attendees */
        $attendees = $message->getAttendees();
        foreach ($attendees as $attendee) {
<<<<<<< HEAD
            $this->addAttendee($attendee->email, $attendee->type, $attendee->status, $attendee->name);
=======
            //if ($attendee->type == Horde_ActiveSync_Message_Attendee::TYPE_RESOURCE) {
                // @TODO figure out a way to map this to an existing resource??
            //} else {
                $this->addAttendee($attendee->email, $attendee->type, $attendee->status, $attendee->name);
            //}
>>>>>>> 1b920d46
        }

        /* Flag that we are initialized */
        $this->initialized = true;
    }

    /**
     * Export this event as a MS ActiveSync Message
     *
     * @return Horde_ActiveSync_Message_Appointment
     */
    public function toASAppointment()
    {
        $message = new Horde_ActiveSync_Message_Appointment(array('logger' => $GLOBALS['injector']->getInstance('Horde_Log_Logger')));
        $message->setSubject(Horde_String::convertCharset($this->getTitle(), Horde_Nls::getCharset(), 'utf-8'));
        $message->setBody(Horde_String::convertCharset($this->description, Horde_Nls::getCharset(), 'utf-8'));
        $message->setLocation(Horde_String::convertCharset($this->location, Horde_Nls::getCharset(), 'utf-8'));

        /* Start and End */
        $message->setDatetime(array('start' => $this->start,
                                    'end' => $this->end,
                                    'allday' => $this->isAllDay()));

        /* Timezone */
        $message->setTimezone($this->start);

        /* Organizer */
        $name = Kronolith::getUserName($this->creator);
        $name = Horde_String::convertCharset($name, Horde_Nls::getCharset(), 'utf-8');
        $message->setOrganizer(
                array('name' => $name,
                      'email' => Kronolith::getUserEmail($this->creator))
        );

        /* Privacy */
        $message->setSensitivity($this->private ? 'private' : 'normal');

        /* Response Status */
        switch ($this->status) {
        case Kronolith::STATUS_CANCELLED:
            $status = 'declined';
            break;
        case Kronolith::STATUS_CONFIRMED:
            $status = 'accepted';
            break;
        case Kronolith::STATUS_TENTATIVE:
            $status = 'tenative';
        case Kronolith::STATUS_FREE:
        case Kronolith::STATUS_NONE:
            $status = 'none';
        }
        $message->setResponseType($status);

        /* DTStamp */
        $message->setDTStamp($_SERVER['REQUEST_TIME']);

        /* Recurrence */
        if ($this->recurs()) {
            $message->setRecurrence($this->recurrence);

            /* Exceptions are tricky. Exceptions, even those are that represent
             * deleted instances of a recurring event, must be added. To do this
             * we need query storage for all the events that represent exceptions
             * (those with the baseid == $this->uid) and then remove the
             * exceptionoriginaldate from the list of exceptions we know about.
             * Any dates left in this list when we are done, must represent
             * deleted instances of this recurring event.*/
            if (!empty($this->recurrence) && $exceptions = $this->recurrence->getExceptions()) {
                $kronolith_driver = Kronolith::getDriver(null, $this->calendar);
                $search = new StdClass();
                $search->start = $this->recurrence->getRecurStart();
                $search->end = $this->recurrence->getRecurEnd();
                $search->baseid = $this->uid;
                $results = $kronolith_driver->search($search);
                foreach ($results as $days) {
                    foreach ($days as $exception) {
                        $e = new Horde_ActiveSync_Message_Exception();
                        /* Times */
                        $e->setDateTime(
                            array('start' => $exception->start,
                                  'end' => $exception->end,
                                  'allday' => $exception->isAllDay()));
                        /* The start time of the original recurring event */
                        $e->setExceptionStartTime($exception->exceptionoriginaldate);
                        $originaldate = $exception->exceptionoriginaldate->format('Ymd');
                        $key = array_search($originaldate, $exceptions);
                        if ($key !== false) {
                            unset($exceptions[$key]);
                        }

                        /* Remaining properties that could be different */
                        $e->setSubject(Horde_String::convertCharset($exception->getTitle(), Horde_Nls::getCharset(), 'utf-8'));
                        $e->setLocation(Horde_String::convertCharset($exception->location, Horde_Nls::getCharset(), 'utf-8'));
                        $e->setBody(Horde_String::convertCharset($exception->description, Horde_Nls::getCharset(), 'utf-8'));

                        $e->setSensitivity($exception->private ? 'private' : 'normal');
                        $e->setReminder($exception->alarm);
                        $e->setDTStamp($_SERVER['REQUEST_TIME']);
                        /* Response Status */
                        switch ($exception->status) {
                        case Kronolith::STATUS_CANCELLED:
                            $status = 'declined';
                            break;
                        case Kronolith::STATUS_CONFIRMED:
                            $status = 'accepted';
                            break;
                        case Kronolith::STATUS_TENTATIVE:
                            $status = 'tenative';
                        case Kronolith::STATUS_FREE:
                        case Kronolith::STATUS_NONE:
                            $status = 'none';
                        }
                        $e->setResponseType($status);

                        $message->addexception($e);

                    }
                }

                /* Any dates left in $exceptions must be deleted exceptions */
                foreach ($exceptions as $deleted) {
                    $e = new Horde_ActiveSync_Message_Exception();
                    $e->setExceptionStartTime(new Horde_Date($deleted));
                    $e->deleted = true;
                    $message->addException($e);
                }
            }
        }

        /* Attendees */
<<<<<<< HEAD
        foreach ($this->attendees as $email => $properties) {
            $attendee = new Horde_ActiveSync_Message_Attendee();
            $attendee->email = $email;
            $attendee->type = $properties['attendance'];
            $attendee->status = $properties['response'];
            $message->addAttendee($attendee);
        }
=======
        if (count($this->attendees)) {
            $message->setMeetingStatus(Horde_ActiveSync_Message_Appointment::MEETING_IS_MEETING);
            foreach ($this->attendees as $email => $properties) {
                $attendee = new Horde_ActiveSync_Message_Attendee();
                $attendee->email = $email;
                // AS only as required or opitonal
                //$attendee->type = ($properties['attendance'] !== Kronolith::PART_REQUIRED ? Kronolith::PART_OPTIONAL : Kronolith::PART_REQUIRED);
                //$attendee->status = $properties['response'];
                $message->addAttendee($attendee);
            }
        }

//        /* Resources */
//        $r = $this->getResources();
//        foreach ($r as $id => $data) {
//            $resource = Kronolith::getDriver('Resource')->getResource($id);
//            $attendee = new Horde_ActiveSync_Message_Attendee();
//            $attendee->email = $resource->get('email');
//            $attendee->type = Horde_ActiveSync_Message_Attendee::TYPE_RESOURCE;
//            $attendee->name = $data['name'];
//            $attendee->status = $data['response'];
//            $message->addAttendee($attendee);
//        }
>>>>>>> 1b920d46

        /* Reminder */
        $message->setReminder($this->alarm);

        return $message;
    }

    /**
     * Imports the values for this event from an array of values.
     *
     * @param array $hash  Array containing all the values.
     *
     * @throws Kronolith_Exception
     */
    public function fromHash($hash)
    {
        // See if it's a new event.
        if ($this->id === null) {
            $this->creator = Horde_Auth::getAuth();
        }
        if (!empty($hash['title'])) {
            $this->title = $hash['title'];
        } else {
            throw new Kronolith_Exception(_("Events must have a title."));
        }
        if (!empty($hash['description'])) {
            $this->description = $hash['description'];
        }
        if (!empty($hash['location'])) {
            $this->location = $hash['location'];
        }
        if (!empty($hash['start_date'])) {
            $date = explode('-', $hash['start_date']);
            if (empty($hash['start_time'])) {
                $time = array(0, 0, 0);
            } else {
                $time = explode(':', $hash['start_time']);
                if (count($time) == 2) {
                    $time[2] = 0;
                }
            }
            if (count($time) == 3 && count($date) == 3) {
                $this->start = new Horde_Date(array('year' => $date[0],
                                                    'month' => $date[1],
                                                    'mday' => $date[2],
                                                    'hour' => $time[0],
                                                    'min' => $time[1],
                                                    'sec' => $time[2]));
            }
        } else {
            throw new Kronolith_Exception(_("Events must have a start date."));
        }
        if (empty($hash['duration'])) {
            if (empty($hash['end_date'])) {
                $hash['end_date'] = $hash['start_date'];
            }
            if (empty($hash['end_time'])) {
                $hash['end_time'] = $hash['start_time'];
            }
        } else {
            $weeks = str_replace('W', '', $hash['duration'][1]);
            $days = str_replace('D', '', $hash['duration'][2]);
            $hours = str_replace('H', '', $hash['duration'][4]);
            $minutes = isset($hash['duration'][5]) ? str_replace('M', '', $hash['duration'][5]) : 0;
            $seconds = isset($hash['duration'][6]) ? str_replace('S', '', $hash['duration'][6]) : 0;
            $hash['duration'] = ($weeks * 60 * 60 * 24 * 7) + ($days * 60 * 60 * 24) + ($hours * 60 * 60) + ($minutes * 60) + $seconds;
            $this->end = new Horde_Date($this->start);
            $this->end->sec += $hash['duration'];
        }
        if (!empty($hash['end_date'])) {
            $date = explode('-', $hash['end_date']);
            if (empty($hash['end_time'])) {
                $time = array(0, 0, 0);
            } else {
                $time = explode(':', $hash['end_time']);
                if (count($time) == 2) {
                    $time[2] = 0;
                }
            }
            if (count($time) == 3 && count($date) == 3) {
                $this->end = new Horde_Date(array('year' => $date[0],
                                                  'month' => $date[1],
                                                  'mday' => $date[2],
                                                  'hour' => $time[0],
                                                  'min' => $time[1],
                                                  'sec' => $time[2]));
            }
        }
        if (!empty($hash['alarm'])) {
            $this->alarm = (int)$hash['alarm'];
        } elseif (!empty($hash['alarm_date']) &&
                  !empty($hash['alarm_time'])) {
            $date = explode('-', $hash['alarm_date']);
            $time = explode(':', $hash['alarm_time']);
            if (count($time) == 2) {
                $time[2] = 0;
            }
            if (count($time) == 3 && count($date) == 3) {
                $alarm = new Horde_Date(array('hour'  => $time[0],
                                              'min'   => $time[1],
                                              'sec'   => $time[2],
                                              'month' => $date[1],
                                              'mday'  => $date[2],
                                              'year'  => $date[0]));
                $this->alarm = ($this->start->timestamp() - $alarm->timestamp()) / 60;
            }
        }
        if (!empty($hash['recur_type'])) {
            $this->recurrence = new Horde_Date_Recurrence($this->start);
            $this->recurrence->setRecurType($hash['recur_type']);
            if (!empty($hash['recur_end_date'])) {
                $date = explode('-', $hash['recur_end_date']);
                $this->recurrence->setRecurEnd(new Horde_Date(array('year' => $date[0], 'month' => $date[1], 'mday' => $date[2])));
            }
            if (!empty($hash['recur_interval'])) {
                $this->recurrence->setRecurInterval($hash['recur_interval']);
            }
            if (!empty($hash['recur_data'])) {
                $this->recurrence->setRecurOnDay($hash['recur_data']);
            }
        }

        $this->initialized = true;
    }

    /**
     * Returns an alarm hash of this event suitable for Horde_Alarm.
     *
     * @param Horde_Date $time  Time of alarm.
     * @param string $user      The user to return alarms for.
     * @param Prefs $prefs      A Prefs instance.
     *
     * @return array  Alarm hash or null.
     */
    public function toAlarm($time, $user = null, $prefs = null)
    {
        if (!$this->alarm) {
            return;
        }

        if ($this->recurs()) {
            $eventDate = $this->recurrence->nextRecurrence($time);
            if ($eventDate && $this->recurrence->hasException($eventDate->year, $eventDate->month, $eventDate->mday)) {
                return;
            }
        }

        if (empty($user)) {
            $user = Horde_Auth::getAuth();
        }
        if (empty($prefs)) {
            $prefs = $GLOBALS['prefs'];
        }

        $methods = !empty($this->methods) ? $this->methods : @unserialize($prefs->getValue('event_alarms'));
        $start = clone $this->start;
        $start->min -= $this->alarm;
        if (isset($methods['notify'])) {
            $methods['notify']['show'] = array(
                '__app' => $GLOBALS['registry']->getApp(),
                'event' => $this->id,
                'calendar' => $this->calendar);
            $methods['notify']['ajax'] = 'event:' . $this->calendarType . '|' . $this->calendar . ':' . $this->id . ':' . $start->dateString();
            if (!empty($methods['notify']['sound'])) {
                if ($methods['notify']['sound'] == 'on') {
                    // Handle boolean sound preferences.
                    $methods['notify']['sound'] = Horde_Themes::sound('theetone.wav');
                } else {
                    // Else we know we have a sound name that can be
                    // served from Horde.
                    $methods['notify']['sound'] = Horde_Themes::sound($methods['notify']['sound']);
                }
            }
            if ($this->isAllDay()) {
                if ($this->start->compareDate($this->end) == 0) {
                    $methods['notify']['subtitle'] = sprintf(_("On %s"), '<strong>' . $this->start->strftime($prefs->getValue('date_format')) . '</strong>');
                } else {
                    $methods['notify']['subtitle'] = sprintf(_("From %s to %s"), '<strong>' . $this->start->strftime($prefs->getValue('date_format')) . '</strong>', '<strong>' . $this->end->strftime($prefs->getValue('date_format')) . '</strong>');
                }
            } else {
                $methods['notify']['subtitle'] = sprintf(_("From %s at %s to %s at %s"), '<strong>' . $this->start->strftime($prefs->getValue('date_format')), $this->start->format($prefs->getValue('twentyFour') ? 'H:i' : 'h:ia') . '</strong>', '<strong>' . $this->end->strftime($prefs->getValue('date_format')), $this->end->format($prefs->getValue('twentyFour') ? 'H:i' : 'h:ia') . '</strong>');
            }
        }
        if (isset($methods['mail'])) {
            $methods['mail']['body'] = sprintf(
                _("We would like to remind you of this upcoming event.\n\n%s\n\nLocation: %s\n\nDate: %s\nTime: %s\n\n%s"),
                $this->getTitle($user),
                $this->location,
                $this->start->strftime($prefs->getValue('date_format')),
                $this->start->format($prefs->getValue('twentyFour') ? 'H:i' : 'h:ia'),
                $this->description);
        }

        return array(
            'id' => $this->uid,
            'user' => $user,
            'start' => $start,
            'end' => $this->end,
            'methods' => array_keys($methods),
            'params' => $methods,
            'title' => $this->getTitle($user),
            'text' => $this->description);
    }

    /**
     * Returns a simple object suitable for json transport representing this
     * event.
     *
     * Possible properties are:
     * - t: title
     * - d: description
     * - c: calendar id
     * - s: start date
     * - e: end date
     * - fi: first day of a multi-day event
     * - la: last day of a multi-day event
     * - x: status (Kronolith::STATUS_* constant)
     * - al: all-day?
     * - bg: background color
     * - fg: foreground color
     * - pe: edit permissions?
     * - pd: delete permissions?
     * - a: alarm text or minutes
     * - r: recurrence type (Horde_Date_Recurrence::RECUR_* constant) or json
     *      representation of Horde_Date_Recurrence object.
     * - ic: icon
     * - ln: link
     * - aj: ajax link
     * - id: event id
     * - ty: calendar type (driver)
     * - l: location
     * - u: url
     * - sd: formatted start date
     * - st: formatted start time
     * - ed: formatted end date
     * - et: formatted end time
     * - at: attendees
     * - tg: tag list
     *
     * @param boolean $allDay      If not null, overrides whether the event is
     *                             an all-day event.
     * @param boolean $full        Whether to return all event details.
     * @param string $time_format  The date() format to use for time formatting.
     *
     * @return stdClass  A simple object.
     */
    public function toJson($allDay = null, $full = false, $time_format = 'H:i')
    {
        $json = new stdClass;
        $json->t = $this->getTitle();
        $json->c = $this->calendar;
        $json->s = $this->start->toJson();
        $json->e = $this->end->toJson();
        $json->fi = $this->first;
        $json->la = $this->last;
        $json->x = (int)$this->status;
        $json->al = is_null($allDay) ? $this->isAllDay() : $allDay;
        $json->pe = $this->hasPermission(Horde_Perms::EDIT);
        $json->pd = $this->hasPermission(Horde_Perms::DELETE);
        if ($this->icon) {
            $json->ic = $this->icon;
        }
        if ($this->alarm) {
            if ($this->alarm % 10080 == 0) {
                $alarm_value = $this->alarm / 10080;
                $json->a = sprintf(ngettext("%d week", "%d weeks", $alarm_value), $alarm_value);
            } elseif ($this->alarm % 1440 == 0) {
                $alarm_value = $this->alarm / 1440;
                $json->a = sprintf(ngettext("%d day", "%d days", $alarm_value), $alarm_value);
            } elseif ($this->alarm % 60 == 0) {
                $alarm_value = $this->alarm / 60;
                $json->a = sprintf(ngettext("%d hour", "%d hours", $alarm_value), $alarm_value);
            } else {
                $alarm_value = $this->alarm;
                $json->a = sprintf(ngettext("%d minute", "%d minutes", $alarm_value), $alarm_value);
            }
        }
        if ($this->recurs()) {
            $json->r = $this->recurrence->getRecurType();
        }

        if ($full) {
            $json->id = $this->id;
            $json->ty = $this->calendarType;
            $json->d = $this->description;
            $json->l = $this->location;
            $json->u = $this->url;
            $json->sd = $this->start->strftime('%x');
            $json->st = $this->start->format($time_format);
            $json->ed = $this->end->strftime('%x');
            $json->et = $this->end->format($time_format);
            $json->a = $this->alarm;
            $json->pv = $this->private;
            $json->tg = array_values($this->tags);
            $json->gl = $this->geoLocation;
            if ($this->recurs()) {
                $json->r = $this->recurrence->toJson();
            }
            if ($this->attendees) {
                $attendees = array();
                foreach ($this->attendees as $email => $info) {
                    $attendee = array('a' => $info['attendance'],
                                      'r' => $info['response'],
                                      'l' => empty($info['name']) ? $email : Horde_Mime_Address::trimAddress($info['name'] . (strpos($email, '@') === false ? '' : ' <' . $email . '>')));
                    if (strpos($email, '@') !== false) {
                        $attendee['e'] = $email;
                    }
                    $attendees[] = $attendee;
                }
                $json->at = $attendees;
            }
            if ($this->methods) {
                $json->m = $this->methods;
            }
        }

        return $json;
    }

    /**
     * Checks if the current event is already present in the calendar.
     *
     * Does the check based on the uid.
     *
     * @return boolean  True if event exists, false otherwise.
     */
    public function exists()
    {
        if (!isset($this->uid) || !isset($this->calendar)) {
            return false;
        }
        try {
            $eventID = $this->getDriver()->exists($this->uid, $this->calendar);
            if (!$eventID) {
                return false;
            }
        } catch (Exception $e) {
            return $false;
        }
        $this->id = $eventID;
        return true;
    }

    public function getDuration()
    {
        static $duration = null;
        if (isset($duration)) {
            return $duration;
        }

        if ($this->start && $this->end) {
            $dur_day_match = Date_Calc::dateDiff($this->start->mday,
                                                 $this->start->month,
                                                 $this->start->year,
                                                 $this->end->mday,
                                                 $this->end->month,
                                                 $this->end->year);
            $dur_hour_match = $this->end->hour - $this->start->hour;
            $dur_min_match = $this->end->min - $this->start->min;
            while ($dur_min_match < 0) {
                $dur_min_match += 60;
                --$dur_hour_match;
            }
            while ($dur_hour_match < 0) {
                $dur_hour_match += 24;
                --$dur_day_match;
            }
            if ($dur_hour_match == 0 && $dur_min_match == 0 &&
                $this->end->mday - $this->start->mday == 1) {
                $dur_day_match = 1;
                $dur_hour_match = 0;
                $dur_min_match = 0;
                $whole_day_match = true;
            } else {
                $whole_day_match = false;
            }
        } else {
            $dur_day_match = 0;
            $dur_hour_match = 1;
            $dur_min_match = 0;
            $whole_day_match = false;
        }

        $duration = new stdClass;
        $duration->day = $dur_day_match;
        $duration->hour = $dur_hour_match;
        $duration->min = $dur_min_match;
        $duration->wholeDay = $whole_day_match;

        return $duration;
    }

    /**
     * Returns whether this event is a recurring event.
     *
     * @return boolean  True if this is a recurring event.
     */
    public function recurs()
    {
        return isset($this->recurrence) &&
            !$this->recurrence->hasRecurType(Horde_Date_Recurrence::RECUR_NONE);
    }

    /**
     * Returns a description of this event's recurring type.
     *
     * @return string  Human readable recurring type.
     */
    public function getRecurName()
    {
        return $this->recurs()
            ? $this->recurrence->getRecurName()
            : _("No recurrence");
    }

    /**
     * Returns a correcty formatted exception date for recurring events and a
     * link to delete this exception.
     *
     * @param string $date  Exception in the format Ymd.
     *
     * @return string  The formatted date and delete link.
     */
    public function exceptionLink($date)
    {
        if (!preg_match('/(\d{4})(\d{2})(\d{2})/', $date, $match)) {
            return '';
        }
        $horde_date = new Horde_Date(array('year' => $match[1],
                                           'month' => $match[2],
                                           'mday' => $match[3]));
        $formatted = $horde_date->strftime($GLOBALS['prefs']->getValue('date_format'));
        return $formatted
            . Horde::applicationUrl('edit.php')
            ->add(array('calendar' => $this->calendar,
                        'eventID' => $this->id,
                        'del_exception' => $date,
                        'url' => Horde_Util::getFormData('url')))
            ->link(array('title' => sprintf(_("Delete exception on %s"), $formatted)))
            . Horde::img('delete-small.png', _("Delete"))
            . '</a>';
    }

    /**
     * Returns a list of exception dates for recurring events including links
     * to delete them.
     *
     * @return string  List of exception dates and delete links.
     */
    public function exceptionsList()
    {
        return implode(', ', array_map(array($this, 'exceptionLink'), $this->recurrence->getExceptions()));
    }

    /**
     * Returns the title of this event.
     *
     * @param string $user  The current user.
     *
     * @return string  The title of this event.
     */
    public function getTitle($user = null)
    {
        if (!$this->initialized) {
            return '';
        }

        if ($user === null) {
            $user = Horde_Auth::getAuth();
        }

        $twentyFour = $GLOBALS['prefs']->getValue('twentyFour');
        $start = $this->start->format($twentyFour ? 'G:i' : 'g:ia');
        $end = $this->end->format($twentyFour ? 'G:i' : 'g:ia');

        // We explicitly allow admin access here for the alarms notifications.
        if (!Horde_Auth::isAdmin() && $this->private &&
            $this->creator != $user) {
            return _("busy");
        } elseif (Horde_Auth::isAdmin() || $this->hasPermission(Horde_Perms::READ, $user)) {
            return strlen($this->title) ? $this->title : _("[Unnamed event]");
        } else {
            return _("busy");
        }
    }

    /**
     * Checks to see whether the specified attendee is associated with the
     * current event.
     *
     * @param string $email  The email address of the attendee.
     *
     * @return boolean  True if the specified attendee is present for this
     *                  event.
     */
    public function hasAttendee($email)
    {
        return isset($this->attendees[Horde_String::lower($email)]);
    }

    /**
     * Adds a new attendee to the current event.
     *
     * This will overwrite an existing attendee if one exists with the same
     * email address.
     *
     * @param string $email        The email address of the attendee.
     * @param integer $attendance  The attendance code of the attendee.
     * @param integer $response    The response code of the attendee.
     * @param string $name         The name of the attendee.
     */
    public function addAttendee($email, $attendance, $response, $name = null)
    {
        $email = Horde_String::lower($email);
        if ($attendance == Kronolith::PART_IGNORE) {
            if (isset($this->attendees[$email])) {
                $attendance = $this->attendees[$email]['attendance'];
            } else {
                $attendance = Kronolith::PART_REQUIRED;
            }
        }
        if (empty($name) && isset($this->attendees[$email]) &&
            !empty($this->attendees[$email]['name'])) {
            $name = $this->attendees[$email]['name'];
        }

        $this->attendees[$email] = array(
            'attendance' => $attendance,
            'response' => $response,
            'name' => $name
        );
    }

    /**
     * Adds a single resource to this event.
     *
     * No validation or acceptence/denial is done here...it should be done
     * when saving the event.
     *
     * @param Kronolith_Resource $resource  The resource to add.
     */
    public function addResource($resource, $response)
    {
        $this->_resources[$resource->getId()] = array(
            'attendance' => Kronolith::PART_REQUIRED,
            'response' => $response,
            'name' => $resource->get('name')
        );
    }

    /**
     * Removes a resource from this event.
     *
     * @param Kronolith_Resource $resource  The resource to remove.
     */
    public function removeResource($resource)
    {
        if (isset($this->_resources[$resource->getId()])) {
            unset($this->_resources[$resource->getId()]);
        }
    }

    /**
     * Returns all resources.
     *
     * @return array  A copy of the resources array.
     */
    public function getResources()
    {
        return $this->_resources;
    }

    public function isAllDay()
    {
        return $this->allday ||
            ($this->start->hour == 0 && $this->start->min == 0 && $this->start->sec == 0 &&
             (($this->end->hour == 23 && $this->end->min == 59) ||
              ($this->end->hour == 0 && $this->end->min == 0 && $this->end->sec == 0 &&
               ($this->end->mday > $this->start->mday ||
                $this->end->month > $this->start->month ||
                $this->end->year > $this->start->year))));
    }

    public function readForm()
    {
        global $prefs, $cManager;

        // Event owner.
        $targetcalendar = Horde_Util::getFormData('targetcalendar');
        if (strpos($targetcalendar, ':')) {
            list(, $this->creator) = explode(':', $targetcalendar, 2);
        } elseif (!isset($this->id)) {
            $this->creator = Horde_Auth::getAuth();
        }

        // Basic fields.
        $this->title = Horde_Util::getFormData('title', $this->title);
        $this->description = Horde_Util::getFormData('description', $this->description);
        $this->location = Horde_Util::getFormData('location', $this->location);
        $this->private = (bool)Horde_Util::getFormData('private');

        // URL.
        $url = Horde_Util::getFormData('eventurl', $this->url);
        if (strlen($url)) {
            // Analyze and re-construct.
            $url = @parse_url($url);
            if ($url) {
                if (function_exists('http_build_url')) {
                    $url = http_build_url($url);
                } else {
                    $new_url = '';
                    if (isset($url['scheme'])) {
                        $new_url .= $url['scheme'] . '://';
                    }
                    if (isset($url['user'])) {
                        $new_url .= $url['user'];
                        if (isset($url['pass'])) {
                            $new_url .= ':' . $url['pass'];
                        }
                        $new_url .= '@';
                    }
                    if (isset($url['host'])) {
                        // Convert IDN hosts to ASCII.
                        if (Horde_Util::extensionExists('idn')) {
                            $old_error = error_reporting(0);
                            $url['host'] = idn_to_ascii(Horde_String::convertCharset($url['host'], Horde_Nls::getCharset(), 'UTF-8'));
                            error_reporting($old_error);
                        } elseif (Horde_Mime::is8bit($url['host'])) {
                            //throw new Kronolith_Exception(_("Invalid character in URL."));
                            $url['host'] = '';
                        }
                        $new_url .= $url['host'];
                    }
                    if (isset($url['path'])) {
                        $new_url .= $url['path'];
                    }
                    if (isset($url['query'])) {
                        $new_url .= '?' . $url['query'];
                    }
                    if (isset($url['fragment'])) {
                        $new_url .= '#' . $url['fragment'];
                    }
                    $url = $new_url;
                }
            }
        }
        $this->url = $url;

        // Status.
        $this->status = Horde_Util::getFormData('status', $this->status);

        // Attendees.
        $attendees = Horde_Util::getFormData('attendees');
        if (isset($_SESSION['kronolith']['attendees']) && is_array($_SESSION['kronolith']['attendees'])) {
            $this->attendees = $_SESSION['kronolith']['attendees'];
            if ($attendees) {
                if ($attendees = Kronolith::parseAttendees(trim($attendees))) {
                    $this->attendees = $attendees;
                }
            }
        } else {
            if ($attendees) {
                if ($attendees = Kronolith::parseAttendees(trim($attendees))) {
                    $this->attendees = $attendees;
                }
            } else {
                $attendees = array();
            }

            $this->attendees = $attendees;
        }

        // Resources
        if (isset($_SESSION['kronolith']['resources']) && is_array($_SESSION['kronolith']['resources'])) {
            $this->_resources = $_SESSION['kronolith']['resources'];
        }

        // strptime() is locale dependent, i.e. %p is not always matching
        // AM/PM. Set the locale to C to workaround this, but grab the
        // locale's D_FMT before that.
        $date_format = Horde_Nls::getLangInfo(D_FMT);
        $old_locale = setlocale(LC_TIME, 0);
        setlocale(LC_TIME, 'C');

        // Event start.
        $allDay = Horde_Util::getFormData('whole_day');
        if ($start_date = Horde_Util::getFormData('start_date')) {
            // From ajax interface.
            $start_time = Horde_Util::getFormData('start_time');
            $start = $start_date . ' ' . $start_time;
            $format = $date_format . ' '
                . ($prefs->getValue('twentyFour') ? '%H:%M' : '%I:%M %p');
            // Try exact format match first.
            if ($date_arr = strptime($start, $format)) {
                $this->start = new Horde_Date(
                    array('year'  => $date_arr['tm_year'] + 1900,
                          'month' => $date_arr['tm_mon'] + 1,
                          'mday'  => $date_arr['tm_mday'],
                          'hour'  => $allDay ? 0 : $date_arr['tm_hour'],
                          'min'   => $allDay ? 0 : $date_arr['tm_min'],
                          'sec'   => $allDay ? 0 : $date_arr['tm_sec']));
            } else {
                $this->start = new Horde_Date($start);
            }
        } else {
            // From traditional interface.
            $start = Horde_Util::getFormData('start');
            $start_year = $start['year'];
            $start_month = $start['month'];
            $start_day = $start['day'];
            $start_hour = Horde_Util::getFormData('start_hour');
            $start_min = Horde_Util::getFormData('start_min');
            $am_pm = Horde_Util::getFormData('am_pm');

            if (!$prefs->getValue('twentyFour')) {
                if ($am_pm == 'PM') {
                    if ($start_hour != 12) {
                        $start_hour += 12;
                    }
                } elseif ($start_hour == 12) {
                    $start_hour = 0;
                }
            }

            if (Horde_Util::getFormData('end_or_dur') == 1) {
                if ($allDay) {
                    $start_hour = 0;
                    $start_min = 0;
                    $dur_day = 0;
                    $dur_hour = 24;
                    $dur_min = 0;
                } else {
                    $dur_day = (int)Horde_Util::getFormData('dur_day');
                    $dur_hour = (int)Horde_Util::getFormData('dur_hour');
                    $dur_min = (int)Horde_Util::getFormData('dur_min');
                }
            }

            $this->start = new Horde_Date(array('hour' => $start_hour,
                                                'min' => $start_min,
                                                'month' => $start_month,
                                                'mday' => $start_day,
                                                'year' => $start_year));
        }

        // Event end.
        if ($end_date = Horde_Util::getFormData('end_date')) {
            // From ajax interface.
            $end_time = Horde_Util::getFormData('end_time');
            $end = $end_date . ' ' . $end_time;
            $format = $date_format . ' '
                . ($prefs->getValue('twentyFour') ? '%H:%M' : '%I:%M %p');
            // Try exact format match first.
            if ($date_arr = strptime($end, $format)) {
                $this->end = new Horde_Date(
                    array('year'  => $date_arr['tm_year'] + 1900,
                          'month' => $date_arr['tm_mon'] + 1,
                          'mday'  => $date_arr['tm_mday'],
                          'hour'  => $allDay ? 23 : $date_arr['tm_hour'],
                          'min'   => $allDay ? 59 : $date_arr['tm_min'],
                          'sec'   => $allDay ? 59 : $date_arr['tm_sec']));
            } else {
                $this->end = new Horde_Date($end);
            }
        } elseif (Horde_Util::getFormData('end_or_dur') == 1) {
            // Event duration from traditional interface.
            $this->end = new Horde_Date(array('hour' => $start_hour + $dur_hour,
                                              'min' => $start_min + $dur_min,
                                              'month' => $start_month,
                                              'mday' => $start_day + $dur_day,
                                              'year' => $start_year));
        } else {
            // From traditional interface.
            $end = Horde_Util::getFormData('end');
            $end_year = $end['year'];
            $end_month = $end['month'];
            $end_day = $end['day'];
            $end_hour = Horde_Util::getFormData('end_hour');
            $end_min = Horde_Util::getFormData('end_min');
            $end_am_pm = Horde_Util::getFormData('end_am_pm');

            if (!$prefs->getValue('twentyFour')) {
                if ($end_am_pm == 'PM') {
                    if ($end_hour != 12) {
                        $end_hour += 12;
                    }
                } elseif ($end_hour == 12) {
                    $end_hour = 0;
                }
            }

            $this->end = new Horde_Date(array('hour' => $end_hour,
                                              'min' => $end_min,
                                              'month' => $end_month,
                                              'mday' => $end_day,
                                              'year' => $end_year));
            if ($this->end->compareDateTime($this->start) < 0) {
                $this->end = new Horde_Date($this->start);
            }
        }

        $this->allday = false;

        setlocale(LC_TIME, $old_locale);

        // Alarm.
        if (!is_null($alarm = Horde_Util::getFormData('alarm'))) {
            if ($alarm) {
                $this->alarm = Horde_Util::getFormData('alarm_value') * Horde_Util::getFormData('alarm_unit');
                // Notification.
                if (Horde_Util::getFormData('alarm_change_method')) {
                    $types = Horde_Util::getFormData('event_alarms');
                    if (!empty($types)) {
                        $methods = array();
                        foreach ($types as $type) {
                            $methods[$type] = array();
                            switch ($type){
                            case 'notify':
                                $methods[$type]['sound'] = Horde_Util::getFormData('event_alarms_sound');
                                break;
                            case 'mail':
                                $methods[$type]['email'] = Horde_Util::getFormData('event_alarms_email');
                                break;
                            case 'popup':
                                break;
                            }
                        }
                        $this->methods = $methods;
                    }
                } else {
                    $this->methods = array();
                }
            } else {
                $this->alarm = 0;
                $this->methods = array();
            }
        }

        // Recurrence.
        $recur = Horde_Util::getFormData('recur');
        if ($recur !== null && $recur !== '') {
            if (!isset($this->recurrence)) {
                $this->recurrence = new Horde_Date_Recurrence($this->start);
            } else {
                $this->recurrence->setRecurStart($this->start);
            }
            if (Horde_Util::getFormData('recur_end_type') == 'date') {
                if ($end_date = Horde_Util::getFormData('recur_end_date')) {
                    // Try exact format match first.
                    if ($date_arr = strptime($end_date, $date_format)) {
                        $recur_enddate =
                            array('year'  => $date_arr['tm_year'] + 1900,
                                  'month' => $date_arr['tm_mon'] + 1,
                                  'day'  => $date_arr['tm_mday']);
                    } else {
                        $date_ob = new Horde_Date($end_date);
                        $recur_enddate = array('year'  => $date_ob->year,
                                               'month' => $date_ob->month,
                                               'day'  => $date_ob->mday);
                    }
                } else {
                    $recur_enddate = Horde_Util::getFormData('recur_end');
                }
                if ($this->recurrence->hasRecurEnd()) {
                    $recurEnd = $this->recurrence->recurEnd;
                    $recurEnd->month = $recur_enddate['month'];
                    $recurEnd->mday = $recur_enddate['day'];
                    $recurEnd->year = $recur_enddate['year'];
                } else {
                    $recurEnd = new Horde_Date(
                        array('hour' => 23,
                              'min' => 59,
                              'sec' => 59,
                              'month' => $recur_enddate['month'],
                              'mday' => $recur_enddate['day'],
                              'year' => $recur_enddate['year']));
                }
                $this->recurrence->setRecurEnd($recurEnd);
            } elseif (Horde_Util::getFormData('recur_end_type') == 'count') {
                $this->recurrence->setRecurCount(Horde_Util::getFormData('recur_count'));
            } elseif (Horde_Util::getFormData('recur_end_type') == 'none') {
                $this->recurrence->setRecurCount(0);
                $this->recurrence->setRecurEnd(null);
            }

            $this->recurrence->setRecurType($recur);
            switch ($recur) {
            case Horde_Date_Recurrence::RECUR_DAILY:
                $this->recurrence->setRecurInterval(Horde_Util::getFormData('recur_daily_interval', 1));
                break;

            case Horde_Date_Recurrence::RECUR_WEEKLY:
                $weekly = Horde_Util::getFormData('weekly');
                $weekdays = 0;
                if (is_array($weekly)) {
                    foreach ($weekly as $day) {
                        $weekdays |= $day;
                    }
                }

                if ($weekdays == 0) {
                    // Sunday starts at 0.
                    switch ($this->start->dayOfWeek()) {
                    case 0: $weekdays |= Horde_Date::MASK_SUNDAY; break;
                    case 1: $weekdays |= Horde_Date::MASK_MONDAY; break;
                    case 2: $weekdays |= Horde_Date::MASK_TUESDAY; break;
                    case 3: $weekdays |= Horde_Date::MASK_WEDNESDAY; break;
                    case 4: $weekdays |= Horde_Date::MASK_THURSDAY; break;
                    case 5: $weekdays |= Horde_Date::MASK_FRIDAY; break;
                    case 6: $weekdays |= Horde_Date::MASK_SATURDAY; break;
                    }
                }

                $this->recurrence->setRecurInterval(Horde_Util::getFormData('recur_weekly_interval', 1));
                $this->recurrence->setRecurOnDay($weekdays);
                break;

            case Horde_Date_Recurrence::RECUR_MONTHLY_DATE:
                switch (Horde_Util::getFormData('recur_monthly_scheme')) {
                case Horde_Date_Recurrence::RECUR_MONTHLY_WEEKDAY:
                    $this->recurrence->setRecurType(Horde_Date_Recurrence::RECUR_MONTHLY_WEEKDAY);
                case Horde_Date_Recurrence::RECUR_MONTHLY_DATE:
                    $this->recurrence->setRecurInterval(Horde_Util::getFormData('recur_monthly') ? 1 : Horde_Util::getFormData('recur_monthly_interval', 1));
                    break;
                default:
                    $this->recurrence->setRecurInterval(Horde_Util::getFormData('recur_day_of_month_interval', 1));
                    break;
                }

            case Horde_Date_Recurrence::RECUR_MONTHLY_WEEKDAY:
                $this->recurrence->setRecurInterval(Horde_Util::getFormData('recur_week_of_month_interval', 1));
                break;

            case Horde_Date_Recurrence::RECUR_YEARLY_DATE:
                switch (Horde_Util::getFormData('recur_yearly_scheme')) {
                case Horde_Date_Recurrence::RECUR_YEARLY_WEEKDAY:
                case Horde_Date_Recurrence::RECUR_YEARLY_DAY:
                    $this->recurrence->setRecurType(Horde_Util::getFormData('recur_yearly_scheme'));
                case Horde_Date_Recurrence::RECUR_YEARLY_DATE:
                    $this->recurrence->setRecurInterval(Horde_Util::getFormData('recur_yearly') ? 1 : Horde_Util::getFormData('recur_yearly_interval', 1));
                    break;
                default:
                    $this->recurrence->setRecurInterval(Horde_Util::getFormData('recur_yearly_interval', 1));
                    break;
                }

            case Horde_Date_Recurrence::RECUR_YEARLY_DAY:
                $this->recurrence->setRecurInterval(Horde_Util::getFormData('recur_yearly_day_interval', $yearly_interval));
                break;

            case Horde_Date_Recurrence::RECUR_YEARLY_WEEKDAY:
                $this->recurrence->setRecurInterval(Horde_Util::getFormData('recur_yearly_weekday_interval', $yearly_interval));
                break;
            }

            if ($exceptions = Horde_Util::getFormData('exceptions')) {
                foreach ($exceptions as $exception) {
                    $this->recurrence->addException((int)substr($exception, 0, 4),
                                                    (int)substr($exception, 4, 2),
                                                    (int)substr($exception, 6, 2));
                }
            }
        }

        // Tags.
        $this->tags = Horde_Util::getFormData('tags', $this->tags);

        // Geolocation
        $this->geoLocation = array('lat' => Horde_Util::getFormData('lat'),
                                   'lon' => Horde_Util::getFormData('lon'));
        $this->initialized = true;
    }

    public function html($property)
    {
        global $prefs;

        $options = array();
        $attributes = '';
        $sel = false;
        $label = '';

        switch ($property) {
        case 'start[year]':
            return  '<label for="' . $this->_formIDEncode($property) . '" class="hidden">' . _("Start Year") . '</label>' .
                '<input name="' . $property . '" value="' . $this->start->year .
                '" type="text" onchange="' . $this->js($property) .
                '" id="' . $this->_formIDEncode($property) . '" size="4" maxlength="4" />';

        case 'start[month]':
            $sel = $this->start->month;
            for ($i = 1; $i < 13; ++$i) {
                $options[$i] = strftime('%b', mktime(1, 1, 1, $i, 1));
            }
            $attributes = ' onchange="' . $this->js($property) . '"';
            $label = _("Start Month");
            break;

        case 'start[day]':
            $sel = $this->start->mday;
            for ($i = 1; $i < 32; ++$i) {
                $options[$i] = $i;
            }
            $attributes = ' onchange="' . $this->js($property) . '"';
            $label = _("Start Day");
            break;

        case 'start_hour':
            $sel = $this->start->format($prefs->getValue('twentyFour') ? 'G' : 'g');
            $hour_min = $prefs->getValue('twentyFour') ? 0 : 1;
            $hour_max = $prefs->getValue('twentyFour') ? 24 : 13;
            for ($i = $hour_min; $i < $hour_max; ++$i) {
                $options[$i] = $i;
            }
            $attributes = ' onchange="document.eventform.whole_day.checked = false; KronolithEventForm.updateEndDate();"';
            $label = _("Start Hour");
            break;

        case 'start_min':
            $sel = sprintf('%02d', $this->start->min);
            for ($i = 0; $i < 12; ++$i) {
                $min = sprintf('%02d', $i * 5);
                $options[$min] = $min;
            }
            $attributes = ' onchange="document.eventform.whole_day.checked = false; KronolithEventForm.updateEndDate();"';
            $label = _("Start Minute");
            break;

        case 'end[year]':
            return  '<label for="' . $this->_formIDEncode($property) . '" class="hidden">' . _("End Year") . '</label>' .
                '<input name="' . $property . '" value="' . $this->end->year .
                '" type="text" onchange="' . $this->js($property) .
                '" id="' . $this->_formIDEncode($property) . '" size="4" maxlength="4" />';

        case 'end[month]':
            $sel = $this->end ? $this->end->month : $this->start->month;
            for ($i = 1; $i < 13; ++$i) {
                $options[$i] = strftime('%b', mktime(1, 1, 1, $i, 1));
            }
            $attributes = ' onchange="' . $this->js($property) . '"';
            $label = _("End Month");
            break;

        case 'end[day]':
            $sel = $this->end ? $this->end->mday : $this->start->mday;
            for ($i = 1; $i < 32; ++$i) {
                $options[$i] = $i;
            }
            $attributes = ' onchange="' . $this->js($property) . '"';
            $label = _("End Day");
            break;

        case 'end_hour':
            $sel = $this->end
                ? $this->end->format($prefs->getValue('twentyFour') ? 'G' : 'g')
                : $this->start->format($prefs->getValue('twentyFour') ? 'G' : 'g') + 1;
            $hour_min = $prefs->getValue('twentyFour') ? 0 : 1;
            $hour_max = $prefs->getValue('twentyFour') ? 24 : 13;
            for ($i = $hour_min; $i < $hour_max; ++$i) {
                $options[$i] = $i;
            }
            $attributes = ' onchange="KronolithEventForm.updateDuration(); document.eventform.end_or_dur[0].checked = true"';
            $label = _("End Hour");
            break;

        case 'end_min':
            $sel = $this->end ? $this->end->min : $this->start->min;
            $sel = sprintf('%02d', $sel);
            for ($i = 0; $i < 12; ++$i) {
                $min = sprintf('%02d', $i * 5);
                $options[$min] = $min;
            }
            $attributes = ' onchange="KronolithEventForm.updateDuration(); document.eventform.end_or_dur[0].checked = true"';
            $label = _("End Minute");
            break;

        case 'dur_day':
            $dur = $this->getDuration();
            return  '<label for="' . $property . '" class="hidden">' . _("Duration Day") . '</label>' .
                '<input name="' . $property . '" value="' . $dur->day .
                '" type="text" onchange="' . $this->js($property) .
                '" id="' . $property . '" size="4" maxlength="4" />';

        case 'dur_hour':
            $dur = $this->getDuration();
            $sel = $dur->hour;
            for ($i = 0; $i < 24; ++$i) {
                $options[$i] = $i;
            }
            $attributes = ' onchange="' . $this->js($property) . '"';
            $label = _("Duration Hour");
            break;

        case 'dur_min':
            $dur = $this->getDuration();
            $sel = $dur->min;
            for ($i = 0; $i < 13; ++$i) {
                $min = sprintf('%02d', $i * 5);
                $options[$min] = $min;
            }
            $attributes = ' onchange="' . $this->js($property) . '"';
            $label = _("Duration Minute");
            break;

        case 'recur_end[year]':
            if ($this->end) {
                $end = ($this->recurs() && $this->recurrence->hasRecurEnd())
                        ? $this->recurrence->recurEnd->year
                        : $this->end->year;
            } else {
                $end = $this->start->year;
            }
            return  '<label for="' . $this->_formIDEncode($property) . '" class="hidden">' . _("Recurrence End Year") . '</label>' .
                '<input name="' . $property . '" value="' . $end .
                '" type="text" onchange="' . $this->js($property) .
                '" id="' . $this->_formIDEncode($property) . '" size="4" maxlength="4" />';

        case 'recur_end[month]':
            if ($this->end) {
                $sel = ($this->recurs() && $this->recurrence->hasRecurEnd())
                    ? $this->recurrence->recurEnd->month
                    : $this->end->month;
            } else {
                $sel = $this->start->month;
            }
            for ($i = 1; $i < 13; ++$i) {
                $options[$i] = strftime('%b', mktime(1, 1, 1, $i, 1));
            }
            $attributes = ' onchange="' . $this->js($property) . '"';
            $label = _("Recurrence End Month");
            break;

        case 'recur_end[day]':
            if ($this->end) {
                $sel = ($this->recurs() && $this->recurrence->hasRecurEnd())
                    ? $this->recurrence->recurEnd->mday
                    : $this->end->mday;
            } else {
                $sel = $this->start->mday;
            }
            for ($i = 1; $i < 32; ++$i) {
                $options[$i] = $i;
            }
            $attributes = ' onchange="' . $this->js($property) . '"';
            $label = _("Recurrence End Day");
            break;
        }

        if (!$this->_varRenderer) {
            $this->_varRenderer = Horde_Ui_VarRenderer::factory('Html');
        }

        return '<label for="' . $this->_formIDEncode($property) . '" class="hidden">' . $label . '</label>' .
            '<select name="' . $property . '"' . $attributes . ' id="' . $this->_formIDEncode($property) . '">' .
            $this->_varRenderer->selectOptions($options, $sel) .
            '</select>';
    }

    public function js($property)
    {
        switch ($property) {
        case 'start[month]':
        case 'start[year]':
        case 'start[day]':
        case 'start':
            return 'KronolithEventForm.updateWday(\'start_wday\'); document.eventform.whole_day.checked = false; KronolithEventForm.updateEndDate();';

        case 'end[month]':
        case 'end[year]':
        case 'end[day]':
        case 'end':
            return 'KronolithEventForm.updateWday(\'end_wday\'); updateDuration(); document.eventform.end_or_dur[0].checked = true;';

        case 'recur_end[month]':
        case 'recur_end[year]':
        case 'recur_end[day]':
        case 'recur_end':
            return 'KronolithEventForm.updateWday(\'recur_end_wday\'); document.eventform.recur_end_type[1].checked = true;';

        case 'dur_day':
        case 'dur_hour':
        case 'dur_min':
            return 'document.eventform.whole_day.checked = false; KronolithEventForm.updateEndDate(); document.eventform.end_or_dur[1].checked = true;';
        }
    }

    /**
     * @param array $params
     *
     * @return Horde_Url
     */
    public function getViewUrl($params = array(), $full = false)
    {
        $params['eventID'] = $this->id;
        $params['calendar'] = $this->calendar;
        $params['type'] = $this->calendarType;

        return Horde::applicationUrl('event.php', $full)->add($params);
    }

    /**
     * @param array $params
     *
     * @return Horde_Url
     */
    public function getEditUrl($params = array())
    {
        $params['view'] = 'EditEvent';
        $params['eventID'] = $this->id;
        $params['calendar'] = $this->calendar;
        $params['type'] = $this->calendarType;

        return Horde::applicationUrl('event.php')->add($params);
    }

    /**
     * @param array $params
     *
     * @return Horde_Url
     */
    public function getDeleteUrl($params = array())
    {
        $params['view'] = 'DeleteEvent';
        $params['eventID'] = $this->id;
        $params['calendar'] = $this->calendar;
        $params['type'] = $this->calendarType;

        return Horde::applicationUrl('event.php')->add($params);
    }

    /**
     * @param array $params
     *
     * @return Horde_Url
     */
    public function getExportUrl($params = array())
    {
        $params['view'] = 'ExportEvent';
        $params['eventID'] = $this->id;
        $params['calendar'] = $this->calendar;
        $params['type'] = $this->calendarType;

        return Horde::applicationUrl('event.php')->add($params);
    }

    public function getLink($datetime = null, $icons = true, $from_url = null,
                            $full = false)
    {
        global $prefs, $registry;

        if (is_null($datetime)) {
            $datetime = $this->start;
        }
        if (is_null($from_url)) {
            $from_url = Horde::selfUrl(true, false, true);
        }

        $event_title = $this->getTitle();
        $view_url = $this->getViewUrl(array('datetime' => $datetime->strftime('%Y%m%d%H%M%S'), 'url' => $from_url), $full);
        $read_permission = $this->hasPermission(Horde_Perms::READ);

        $link = '<span' . $this->getCSSColors() . '>';
        if ($read_permission && $view_url) {
            $link .= Horde::linkTooltip($view_url,
                                       $event_title,
                                       $this->getStatusClass(),
                                       '',
                                       '',
                                       $this->getTooltip(),
                                       '',
                                       array('style' => $this->getCSSColors(false)));
        }
        $link .= @htmlspecialchars($event_title, ENT_QUOTES, Horde_Nls::getCharset());
        if ($read_permission && $view_url) {
            $link .= '</a>';
        }

        if ($icons && $prefs->getValue('show_icons')) {
            $icon_color = $this->_foregroundColor == '#000' ? '000' : 'fff';
            $status = '';
            if ($this->alarm) {
                if ($this->alarm % 10080 == 0) {
                    $alarm_value = $this->alarm / 10080;
                    $title = sprintf(ngettext("Alarm %d week before", "Alarm %d weeks before", $alarm_value), $alarm_value);
                } elseif ($this->alarm % 1440 == 0) {
                    $alarm_value = $this->alarm / 1440;
                    $title = sprintf(ngettext("Alarm %d day before", "Alarm %d days before", $alarm_value), $alarm_value);
                } elseif ($this->alarm % 60 == 0) {
                    $alarm_value = $this->alarm / 60;
                    $title = sprintf(ngettext("Alarm %d hour before", "Alarm %d hours before", $alarm_value), $alarm_value);
                } else {
                    $alarm_value = $this->alarm;
                    $title = sprintf(ngettext("Alarm %d minute before", "Alarm %d minutes before", $alarm_value), $alarm_value);
                }
                $status .= Horde::fullSrcImg('alarm-' . $icon_color . '.png', array('attr' => array('alt' => $title, 'title' => $title, 'class' => 'iconAlarm')));
            }

            if ($this->recurs()) {
                $title = Kronolith::recurToString($this->recurrence->getRecurType());
                $status .= Horde::fullSrcImg('recur-' . $icon_color . '.png', array('attr' => array('alt' => $title, 'title' => $title, 'class' => 'iconRecur')));
            }

            if ($this->private) {
                $title = _("Private event");
                $status .= Horde::fullSrcImg('private-' . $icon_color . '.png', array('attr' => array('alt' => $title, 'title' => $title, 'class' => 'iconPrivate')));
            }

            if (!empty($this->attendees)) {
                $status .= Horde::fullSrcImg('attendees.png', array('attr' => array('alt' => _("Meeting"), 'title' => _("Meeting"), 'class' => 'iconPeople')));
            }

            if (!empty($this->icon)) {
                $link = $status . '<img src="' . $this->icon . '" /> ' . $link;
            } elseif (!empty($status)) {
                $link .= ' ' . $status;
            }

            if (!$this->private ||
                $this->creator == Horde_Auth::getAuth()) {
                $link .= $this->getEditUrl(
                    array('datetime' => $datetime->strftime('%Y%m%d%H%M%S'),
                          'url' => $from_url))
                    ->link(array('title' => sprintf(_("Edit %s"), $event_title),
                                 'class' => 'iconEdit'))
                    . Horde::fullSrcImg('edit-' . $icon_color . '.png',
                                        array('attr' => array('alt' => _("Edit"))))
                    . '</a>';
            }
            if ($this->hasPermission(Horde_Perms::DELETE)) {
                $link .= $this->getDeleteUrl(
                    array('datetime' => $datetime->strftime('%Y%m%d%H%M%S'),
                          'url' => $from_url))
                    ->link(array('title' => sprintf(_("Delete %s"), $event_title),
                                 'class' => 'iconDelete'))
                    . Horde::fullSrcImg('delete-' . $icon_color . '.png',
                                        array('attr' => array('alt' => _("Delete"))))
                    . '</a>';
            }
        }

        return $link . '</span>';
    }

    /**
     * Returns the CSS color definition for this event.
     *
     * @param boolean $with_attribute  Whether to wrap the colors inside a
     *                                 "style" attribute.
     *
     * @return string  A CSS string with color definitions.
     */
    public function getCSSColors($with_attribute = true)
    {
        $css = 'background-color:' . $this->_backgroundColor . ';color:' . $this->_foregroundColor;
        if ($with_attribute) {
            $css = ' style="' . $css . '"';
        }
        return $css;
    }

    /**
     * @return string  A tooltip for quick descriptions of this event.
     */
    public function getTooltip()
    {
        $tooltip = $this->getTimeRange()
            . "\n" . sprintf(_("Owner: %s"), ($this->creator == Horde_Auth::getAuth() ?
                                              _("Me") : Kronolith::getUserName($this->creator)));

        if (!$this->private || $this->creator == Horde_Auth::getAuth()) {
            if ($this->location) {
                $tooltip .= "\n" . _("Location") . ': ' . $this->location;
            }

            if ($this->description) {
                $tooltip .= "\n\n" . Horde_String::wrap($this->description);
            }
        }

        return $tooltip;
    }

    /**
     * @return string  The time range of the event ("All Day", "1:00pm-3:00pm",
     *                 "08:00-22:00").
     */
    public function getTimeRange()
    {
        if ($this->isAllDay()) {
            return _("All day");
        } elseif (($cmp = $this->start->compareDate($this->end)) > 0) {
            $df = $GLOBALS['prefs']->getValue('date_format');
            if ($cmp > 0) {
                return $this->end->strftime($df) . '-'
                    . $this->start->strftime($df);
            } else {
                return $this->start->strftime($df) . '-'
                    . $this->end->strftime($df);
            }
        } else {
            $twentyFour = $GLOBALS['prefs']->getValue('twentyFour');
            return $this->start->format($twentyFour ? 'G:i' : 'g:ia')
                . '-'
                . $this->end->format($twentyFour ? 'G:i' : 'g:ia');
        }
    }

    /**
     * @return string  The CSS class for the event based on its status.
     */
    public function getStatusClass()
    {
        switch ($this->status) {
        case Kronolith::STATUS_CANCELLED:
            return 'kronolithEventCancelled';

        case Kronolith::STATUS_TENTATIVE:
        case Kronolith::STATUS_FREE:
            return 'kronolithEventTentative';
        }

        return 'kronolithEvent';
    }

    private function _formIDEncode($id)
    {
        return str_replace(array('[', ']'),
                           array('_', ''),
                           $id);
    }

}<|MERGE_RESOLUTION|>--- conflicted
+++ resolved
@@ -1079,15 +1079,11 @@
         /* Attendees */
         $attendees = $message->getAttendees();
         foreach ($attendees as $attendee) {
-<<<<<<< HEAD
-            $this->addAttendee($attendee->email, $attendee->type, $attendee->status, $attendee->name);
-=======
             //if ($attendee->type == Horde_ActiveSync_Message_Attendee::TYPE_RESOURCE) {
                 // @TODO figure out a way to map this to an existing resource??
             //} else {
                 $this->addAttendee($attendee->email, $attendee->type, $attendee->status, $attendee->name);
             //}
->>>>>>> 1b920d46
         }
 
         /* Flag that we are initialized */
@@ -1218,15 +1214,6 @@
         }
 
         /* Attendees */
-<<<<<<< HEAD
-        foreach ($this->attendees as $email => $properties) {
-            $attendee = new Horde_ActiveSync_Message_Attendee();
-            $attendee->email = $email;
-            $attendee->type = $properties['attendance'];
-            $attendee->status = $properties['response'];
-            $message->addAttendee($attendee);
-        }
-=======
         if (count($this->attendees)) {
             $message->setMeetingStatus(Horde_ActiveSync_Message_Appointment::MEETING_IS_MEETING);
             foreach ($this->attendees as $email => $properties) {
@@ -1250,7 +1237,6 @@
 //            $attendee->status = $data['response'];
 //            $message->addAttendee($attendee);
 //        }
->>>>>>> 1b920d46
 
         /* Reminder */
         $message->setReminder($this->alarm);
