--- conflicted
+++ resolved
@@ -22,19 +22,11 @@
   <email>chuck@horde.org</email>
   <active>yes</active>
  </lead>
-<<<<<<< HEAD
  <date>2011-04-21</date>
  <time>18:54:48</time>
  <version>
   <release>2.1.0</release>
   <api>2.1.0</api>
-=======
- <date>2011-10-18</date>
- <time>15:01:38</time>
- <version>
-  <release>2.0.7</release>
-  <api>2.0.0</api>
->>>>>>> 55f6a0ab
  </version>
  <stability>
   <release>stable</release>
@@ -42,11 +34,7 @@
  </stability>
  <license uri="http://www.horde.org/licenses/bsd">BSD</license>
  <notes>
-<<<<<<< HEAD
 *
-=======
-* 
->>>>>>> 55f6a0ab
  </notes>
  <contents>
   <dir baseinstalldir="/" name="/">
@@ -1013,19 +1001,6 @@
   </release>
   <release>
    <version>
-<<<<<<< HEAD
-    <release>2.1.0</release>
-    <api>2.1.0</api>
-   </version>
-   <stability>
-    <release>stable</release>
-    <api>stable</api>
-   </stability>
-   <date>2011-04-21</date>
-   <license uri="http://opensource.org/licenses/bsd-license.php">BSD</license>
-   <notes>
-*
-=======
     <release>2.0.7</release>
     <api>2.0.0</api></version>
    <stability>
@@ -1035,7 +1010,6 @@
    <license uri="http://www.horde.org/licenses/bsd">BSD</license>
    <notes>
 * 
->>>>>>> 55f6a0ab
    </notes>
   </release>
  </changelog>
