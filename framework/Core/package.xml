--- conflicted
+++ resolved
@@ -40,12 +40,9 @@
  </stability>
  <license uri="http://www.horde.org/licenses/lgpl21">LGPL-2.1</license>
  <notes>
-<<<<<<< HEAD
 * [mms] Add Horde_Core_Block_Layout_View::getStylesheets().
-=======
 * [mjr] Add Horde_Service_Weather factory.
 * [mms] Fix importing CSS data in cache files.
->>>>>>> 49bf4b91
  </notes>
  <contents>
   <dir baseinstalldir="/" name="/">
