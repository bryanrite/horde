--- conflicted
+++ resolved
@@ -21,68 +21,17 @@
      *
      * @var Horde_Registry_Caller
      */
-<<<<<<< HEAD
-    protected $_cache = null;
-
-    /**
-     * Local cache of retreived group entries from the contacts API.
-     *
-     * @var array
-     */
-    protected $_listEntries = array();
-=======
     protected $_api;
->>>>>>> 589f8543
 
     /**
      * Constructor.
      */
     public function __construct($params)
     {
-<<<<<<< HEAD
-        $this->_cache = $GLOBALS['injector']->getInstance('Horde_Cache');
-    }
-
-    /**
-     * Initializes the object.
-     */
-    public function __wakeup()
-    {
-    }
-
-    /**
-     * Returns the properties that need to be serialized.
-     *
-     * @return array  List of serializable properties.
-     */
-    public function __sleep()
-    {
-    }
-
-    /**
-     * Stores the object in the session cache.
-     */
-    public function shutdown()
-    {
-    }
-
-    /**
-     * Returns a new group object.
-     *
-     * @param string $name    The group's name.
-     * @param string $parent  The group's parent's name.
-     *
-     * @throws Horde_Group_Exception
-     */
-    public function newGroup($name, $parent = GROUP_ROOT)
-    {
-        throw new Horde_Group_Exception('Unsupported.');
-=======
         if (!isset($params['api'])) {
             throw new Horde_Group_Exception('The \'api\' parameter is missing.');
         }
         $this->_api = $params['api'];
->>>>>>> 589f8543
     }
 
     /**
@@ -95,57 +44,11 @@
      */
     public function exists($gid)
     {
-<<<<<<< HEAD
-        throw new Horde_Group_Exception('Deprecated. Use getGroupById() instead.');
-    }
-
-    /**
-     * Returns a Horde_Group_ContactListObject object corresponding to the
-     * given unique ID, with the users and other data retrieved
-     * appropriately.
-     *
-     * @param integer $cid  The unique ID of the group to retrieve.
-     *
-     * @return Horde_Group_ContactListObject
-     * @throws Horde_Group_Exception
-     */
-    public function getGroupById($gid)
-    {
-        if (!empty($this->_groupCache[$gid])) {
-            return $this->_groupCache[$gid];
-        }
-        $entry = $this->_retrieveListEntry($gid);
-        $users = $this->_getAllMembers($gid);
-        $group = new Horde_Group_ContactListObject($entry['name']);
-        $group->id = $gid;
-        $group->data['email'] = $entry['email'];
-        if (!empty($users)) {
-            $group->data['users'] = array_flip($users);
-        }
-        $group->setGroupOb($this);
-        $this->_groupCache[$gid] = $group;
-
-        return $group;
-    }
-
-    /**
-     * Adds a group to the groups system. The group must first be created with
-     * newGroup(), and have any initial users added to it, before this
-     * function is called.
-     *
-     * @param Horde_Group_ContactListObject $group  The new group object.
-     * @throws Horde_Group_Exception
-     */
-    public function addGroup($group)
-    {
-        throw new Horde_Group_Exception('Unsupported.');
-=======
         try {
             return (bool)$this->_api->getGroupObject($gid);
         } catch (Horde_Exception $e) {
             throw new Horde_Group_Exception($e);
         }
->>>>>>> 589f8543
     }
 
     /**
@@ -159,33 +62,8 @@
      */
     public function getName($gid)
     {
-<<<<<<< HEAD
-        if (strpos($gid, ':') === false) {
-            throw new Horde_Group_Exception(sprintf('Group %s not found.', $gid));
-        }
-        if ($gid instanceof Horde_Group_ContactListObject) {
-            $gid = $gid->getId();
-        }
-        $entry = $this->_retrieveListEntry($gid);
-
-        return $entry['name'];
-    }
-
-    /**
-     * Strips all parent references off of the given group name.
-     * Not used in this driver...group display names are ONLY for display.
-     *
-     * @param string $group  Name of the group.
-     *
-     * @return string  The name of the group without parents.
-     */
-    public function getGroupShortName($group)
-    {
-       return $group;
-=======
         $group = $this->getData($gid);
         return $group['name'];
->>>>>>> 589f8543
     }
 
     /**
@@ -218,28 +96,6 @@
      */
     public function listAll()
     {
-<<<<<<< HEAD
-        if (isset($this->_groupList) && !$refresh) {
-            return $this->_groupList;
-        }
-        $this->_groupList = $GLOBALS['registry']->contacts->listUserGroupObjects();
-
-        return $this->_groupList;
-    }
-
-    /**
-     * Get a list of every user that is part of the specified group
-     * and any of its subgroups.
-     *
-     * @param integer $group  The ID of the parent group.
-     *
-     * @return array  The complete user list.
-     * @throws Horde_Group_Exception
-     */
-    public function listAllUsers($gid)
-    {
-        return array_values($this->_getAllMembers($gid, true));
-=======
         try {
             $list = array();
             foreach ($this->_api->getGroupObjects() as $id => $group) {
@@ -249,7 +105,6 @@
         } catch (Horde_Exception $e) {
             throw new Horde_Group_Exception($e);
         }
->>>>>>> 589f8543
     }
 
     /**
@@ -263,98 +118,23 @@
      */
     public function listUsers($gid)
     {
-<<<<<<< HEAD
-        if (empty($this->_listEntries[$gid])) {
-            $this->_listEntries[$gid] = $GLOBALS['registry']->contacts->getGroupObject($gid);
-        }
-
-        return $this->_listEntries[$gid];
-=======
         try {
             return $this->_api->getGroupMembers($gid);
         } catch (Horde_Exception $e) {
             throw new Horde_Group_Exception($e);
         }
->>>>>>> 589f8543
     }
 
     /**
      * Returns a list of groups a user belongs to.
      *
-<<<<<<< HEAD
-     * @throws Horde_Group_Exception
-     */
-    protected function _getAllMembers($gid, $subGroups = false)
-    {
-        return $GLOBALS['registry']->contacts->getGroupMembers($gid, $subGroups);
-    }
-
-    /**
-     * Returns ALL contact lists present in ALL sources that this driver knows
-     * about.
-     *
-     * @return array
-=======
      * @param string $user  A user name.
      *
      * @return array  A list of groups, with IDs as keys and names as values.
      * @throws Horde_Group_Exception
->>>>>>> 589f8543
      */
     public function listGroups($user)
     {
-<<<<<<< HEAD
-        $this->_listEntries = $GLOBALS['registry']->contacts->getGroupObjects();
-
-        return $this->_listEntries;
-    }
-
-    /**
-     * Get a list of every group that $user is in.
-     *
-     * @param string  $user          The user to get groups for.
-     * @param boolean $parentGroups  Also return the parents of any groups?
-     *
-     * @return array  An array of all groups the user is in.
-     */
-    public function getGroupMemberships($user, $parentGroups = false)
-    {
-        if (($memberships = $this->_cache->get('Group_contactlists_memberships' . md5($user))) !== false) {
-            return unserialize($memberships);
-        }
-        $lists = $this->_listAllLists();
-        $memberships = array();
-        foreach (array_keys($lists) as $list) {
-            $members = $this->_getAllMembers($list, $parentGroups);
-            if (!empty($members[$user])) {
-                $memberships[] = $list;
-            }
-        }
-
-        $this->_cache->set('Group_contactlists_memberships' . md5($user), serialize($memberships));
-
-        return $memberships;
-    }
-
-    /**
-     * Say if a user is a member of a group or not.
-     *
-     * @param string $user        The name of the user.
-     * @param integer $gid        The ID of the group.
-     * @param boolean $subgroups  Return true if the user is in any subgroups
-     *                            of group with ID $gid, also.
-     *
-     * @return boolean
-     */
-    public function userIsInGroup($user, $gid, $subgroups = true)
-    {
-        $id = implode('-', array($user, $subgroups, $gid));
-        if ($GLOBALS['session']->exists('horde', 'groups_i/' . $id)) {
-            return $GLOBALS['session']->get('horde', 'groups_i/' . $id);
-        }
-
-=======
->>>>>>> 589f8543
         try {
             return $this->_api->getGroupMemberships($user);
         } catch (Horde_Exception $e) {
@@ -362,8 +142,6 @@
         }
     }
 
-<<<<<<< HEAD
-=======
     /**
      * Searches for group names.
      *
@@ -376,5 +154,4 @@
     public function search($name)
     {
     }
->>>>>>> 589f8543
 }