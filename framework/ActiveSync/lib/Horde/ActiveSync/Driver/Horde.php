--- conflicted
+++ resolved
@@ -475,8 +475,6 @@
     }
 
     /**
-<<<<<<< HEAD
-=======
      * Sends the email represented by the rfc822 string received by the PIM.
      * Currently only used when meeting requests are sent from the PIM.
      *
@@ -513,7 +511,6 @@
     }
 
     /**
->>>>>>> 1b920d46
      *
      * @param string $folderid  The folder id
      * @param string $id        The message id
@@ -615,11 +612,7 @@
             $hash['category']['value'] = Horde_String::convertCharset(implode(';', $message->categories), 'utf-8', $charset);
             $hash['category']['new'] = true;
         }
-<<<<<<< HEAD
-        
-=======
-
->>>>>>> 1b920d46
+
         /* Children */
         // @TODO
 
