--- conflicted
+++ resolved
@@ -582,11 +582,7 @@
             $this->_logger->debug('[' . $this->_devId . ']' . count($syncState) . ' messages in state.');
 
             /* do nothing if it is a dummy folder */
-<<<<<<< HEAD
-            if ($folderId != SYNC_FOLDER_TYPE_DUMMY) {
-=======
             if ($folderId != Horde_ActiveSync::FOLDER_TYPE_DUMMY) {
->>>>>>> 1b920d46
                 // on ping: check if backend supports alternative PING mechanism & use it
                 if ($this->_collection['class'] === false && $flags == BACKEND_DISCARD_DATA && $this->_backend->AlterPing()) {
                     //@TODO - look at the passing of syncstate here - should probably pass self??
